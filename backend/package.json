{
  "name": "pokejsonball-backend",
  "version": "1.0.0",
  "description": "Backend for Trading Card Marketplace (Express + Firebase + JWT)",
  "main": "src/app.js",
  "type": "module",
  "scripts": {
    "start": "node src/app.js",
    "dev": "nodemon src/app.js",
    "test": "node test-api.js",
    "test:watch": "nodemon test-api.js",
    "seed:users": "node src/seed/seedUsers.js",
    "seed:history": "node src/scripts/seedPortfolioHistory.js",
    "update:prices": "node src/scripts/updateCardPrices.js"
  },
  "dependencies": {
    "axios": "^1.7.7",
    "bcrypt": "^5.1.1",
    "cors": "^2.8.5",
    "dotenv": "^16.4.5",
    "express": "^4.21.2",
    "firebase": "^11.0.0",
    "firebase-admin": "^13.5.0",
    "jsonwebtoken": "^9.0.2",
<<<<<<< HEAD
    "stripe": "^19.1.0"
=======
    "openai": "^4.57.0",
    "socket.io": "^4.8.1"
>>>>>>> 83256669
  },
  "devDependencies": {
    "nodemon": "^3.1.0"
  }
}<|MERGE_RESOLUTION|>--- conflicted
+++ resolved
@@ -22,12 +22,9 @@
     "firebase": "^11.0.0",
     "firebase-admin": "^13.5.0",
     "jsonwebtoken": "^9.0.2",
-<<<<<<< HEAD
     "stripe": "^19.1.0"
-=======
     "openai": "^4.57.0",
     "socket.io": "^4.8.1"
->>>>>>> 83256669
   },
   "devDependencies": {
     "nodemon": "^3.1.0"
