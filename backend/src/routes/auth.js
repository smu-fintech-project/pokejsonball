import express from "express";
import jwt from "jsonwebtoken";
import bcrypt from "bcrypt";
import admin from "firebase-admin";

const router = express.Router();



// ========== SIGNUP - Create new user ==========
router.post("/signup", async (req, res) => {
  try {
    const db = admin.firestore();  // ← Get db reference HERE, inside the route
    
    const { name, email, password } = req.body;
    
    // Validate input
    if (!name || !email || !password) {
      return res.status(400).json({ error: "Email and password are required" });
    }
    
    if (name.trim().length < 2) {
      return res.status(400).json({ error: 'Name must be at least 2 characters' });
    }

    if (password.length < 6) {
      return res.status(400).json({ error: "Password must be at least 6 characters" });
    }
    
    // Check if user already exists in Firestore
    const existingUser = await db.collection('users')
      .where('email', '==', email)
      .get();
    
    if (!existingUser.empty) {
      return res.status(400).json({ error: "User already exists" });
    }
    
    // Hash password
    const hashed = await bcrypt.hash(password, 10);
    
    // Save user to Firestore
    const userRef = await db.collection('users').add({
      name: name.trim(),
      email,
      password: hashed,
      createdAt: admin.firestore.FieldValue.serverTimestamp()
    });
    
    console.log(`✅ User registered: ${name} ${email} (ID: ${userRef.id})`);
    
    res.json({ 
      message: "User registered successfully ✅",
      userId: userRef.id,
      name : name.trim()
    });
    
  } catch (error) {
    console.error("❌ Signup error:", error);
    res.status(500).json({ error: "Registration failed. Please try again." });
  }
});

// ========== LOGIN - Authenticate user ==========
router.post("/login", async (req, res) => {
  try {
    const db = admin.firestore();  // ← Get db reference HERE, inside the route
    
    const { email, password } = req.body;
    
    // Validate input
    if (!email || !password) {
      return res.status(400).json({ error: "Email and password are required" });
    }
    
    // Find user in Firestore
    const userSnapshot = await db.collection('users')
      .where('email', '==', email)
      .get();
    
    if (userSnapshot.empty) {
      console.log(`⚠️ Login attempt for non-existent user: ${email}`);
      return res.status(400).json({ error: "Invalid credentials ❌" });
    }
    
    // Get user data from Firestore
    const userDoc = userSnapshot.docs[0];
    const userData = userDoc.data();
    
    // Verify password
    const validPassword = await bcrypt.compare(password, userData.password);
    
    if (!validPassword) {
      console.log(`⚠️ Invalid password attempt for user: ${email}`);
      return res.status(400).json({ error: "Invalid credentials ❌" });
    }
    
    // Generate JWT token
    const token = jwt.sign(
      { 
        email: userData.email,
        userId: userDoc.id,
        username: userData.name, 
      }, 
      process.env.JWT_SECRET, 
      { expiresIn: "24h" }
    );
    
    console.log(`✅ User logged in: ${userData.name} (${email})`);
    
    res.json({ 
      token,
      email: userData.email,
<<<<<<< HEAD
      userId: userDoc.id,
=======
      username: userData.name,
>>>>>>> 1ecb2814
      message: "Login successful ✅"
    });
    
  } catch (error) {
    console.error("❌ Login error:", error);
    res.status(500).json({ error: "Login failed. Please try again." });
  }
});

export default router;<|MERGE_RESOLUTION|>--- conflicted
+++ resolved
@@ -111,11 +111,8 @@
     res.json({ 
       token,
       email: userData.email,
-<<<<<<< HEAD
       userId: userDoc.id,
-=======
       username: userData.name,
->>>>>>> 1ecb2814
       message: "Login successful ✅"
     });
     
