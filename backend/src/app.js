--- conflicted
+++ resolved
@@ -62,7 +62,6 @@
   next();
 });
 
-<<<<<<< HEAD
 // Configure CORS to allow frontend origin
 app.use(cors({
   origin: process.env.FRONTEND_URL || 'http://localhost:3000',
@@ -70,11 +69,6 @@
 }));
 app.use(express.json({ limit: '15mb' }));
 app.use(express.urlencoded({ extended: true, limit: '15mb' }));
-=======
-
-
-
->>>>>>> d4fb297a
 
 // Log environment configuration
 console.log('\n🔧 Environment Configuration:');
