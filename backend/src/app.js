--- conflicted
+++ resolved
@@ -32,10 +32,7 @@
 import cardsV2Routes from "./routes/cardsV2.js";
 import walletRoute from "./routes/wallet.js";
 import chatRoutes from "./routes/chat.js";
-<<<<<<< HEAD
-=======
 import portfolioRoutes from "./routes/portfolio.js";
->>>>>>> 7d3f435e
 
 const app = express();
 
@@ -111,10 +108,7 @@
 app.use("/api/v2/cards", cardsV2Routes); // Production-ready API with PSA + TCG integration
 app.use("/api/wallet", walletRoute);
 app.use("/api/chat", chatRoutes); // Chat/messaging routes
-<<<<<<< HEAD
-=======
 app.use("/api/portfolio", portfolioRoutes); // Portfolio history and analytics
->>>>>>> 7d3f435e
 
 app.get("/", (req, res) => {
   res.json({ message: "Trading Card Marketplace API running ✅" });
