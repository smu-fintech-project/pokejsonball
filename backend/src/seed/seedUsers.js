/**
 * seedAndSync.js
 * 
 * 1️⃣ Seeds 5 demo users with 2 certs each
 * 2️⃣ Syncs PSA cert data for all certs in users
 */

import dotenv from 'dotenv';
dotenv.config();

import bcrypt from 'bcrypt';
import { getFirestore } from '../services/firebase.js';
import { getCert, getPSACardDetails } from '../services/psaService.js';
import { upsertCard } from '../db.js';

async function seedUsers() {
  const db = getFirestore();

  // Hardcoded listing prices per cert for demo. Keys MUST be strings.
  const PRICES_BY_CERT = {
    '114363745': 120.0,
    '116676192': 95.0,
    '106930395': 210.0,
    '116676191': 88.0,
    '118761371': 350.0,
    '113699124': 140.0,
    '118630975': 260.0,
    '113699123': 115.0,
    '111144117': 99.0,
    '120432127': 175.0,
    '128414325': 225.0,
    '112196225': 80.0,
    '122817911': 300.0,
    '116230496': 110.0,
    '116496112': 130.0,
    '113550042': 145.0,
    '112593899': 160.0,
    '111515802': 190.0,
    '110761155': 105.0,
  };

  const certs = [
    '114363745', '116676192', '106930395', '116676191',
    '118761371', '113699124', '118630975', '113699123',
    '111144117', '120432127', '128414325', '112196225',
    '122817911', '116230496', '116496112', '113550042',
    '112593899', '111515802', '110761155'
  ];

  const users = [
    { email: 'alice@gmail.com', name: 'Alice' },
    { email: 'bob@gmail.com', name: 'Bob' },
    { email: 'carol@gmail.com', name: 'Carol' },
    { email: 'dave@gmail.com', name: 'Dave' },
    { email: 'eve@gmail.com', name: 'Eve' },
  ];

  const passwordPlain = 'password123';
  const hashed = await bcrypt.hash(passwordPlain, 10);

  const createdUsers = [];

  for (let i = 0; i < users.length; i++) {
    const u = users[i];
    const numUsers = users.length;
    const numCerts = certs.length;
    const certsPerUser = Math.ceil(numCerts / numUsers); // 19 certs / 5 users = 4 (rounded up)

    const startIdx = i * certsPerUser;
    const endIdx = startIdx + certsPerUser;

    // Slice the certs array to get this user's chunk (will be 3 or 4 cards)
    const userCerts = certs.slice(startIdx, endIdx);

    const existing = await db.collection('users').where('email', '==', u.email).get();
    if (!existing.empty) {
      console.log(`Deleting existing user docs for ${u.email}`);
      const batch = db.batch();
      existing.forEach(doc => batch.delete(doc.ref));
      await batch.commit();
    }

    const userDoc = {
      email: u.email,
      name: u.name,
      password: hashed,
      createdAt: new Date().toISOString(),
      cards: userCerts,
      wallet: {
        balance: 100,
        currency: 'JSB'
      }
    

      

    };




    const ref = await db.collection('users').add(userDoc);
    console.log(`Created user ${u.email} (id=${ref.id}) with certs: ${JSON.stringify(userCerts)}`);
    createdUsers.push({ id: ref.id, email: u.email, name: u.name });

    // Reset and seed listings subcollection for this user
    const listingsCol = ref.collection('listings');
    const existingListings = await listingsCol.get();
    if (!existingListings.empty) {
      const batch = db.batch();
      existingListings.forEach(doc => batch.delete(doc.ref));
      await batch.commit();
    }

<<<<<<< HEAD
// Loop through ALL assigned certs (e.g., 3 or 4 cards)
for (let j = 0; j < userCerts.length; j++) {
  const cert = userCerts[j];

  // FIRST 2 cards are 'listed' (for landing page)
  // OTHERS are 'display' (not on landing page)
  const listingStatus = (j < 2) ? 'listed' : 'display';

  const price = PRICES_BY_CERT[String(cert)] ?? 0;

  await listingsCol.doc(String(cert)).set({
    cert_number: String(cert),
    listing_price: price,
    sellerEmail: u.email,
    sellerName: u.name,
    sellerId: ref.id,
    status: listingStatus, // <-- This now sets the correct status
    created_at: new Date().toISOString(),
    updated_at: new Date().toISOString(),
  });
}

const listedCount = userCerts.length < 2 ? userCerts.length : 2;
const displayCount = userCerts.length - listedCount;
console.log(` Seeded ${userCerts.length} total listings for ${u.email} (${listedCount} 'listed', ${displayCount} 'display')`);

await createInitialTransactions(db, ref.id, u.name);
}
=======
    for (const cert of userCerts) {
      const price = PRICES_BY_CERT[String(cert)] ?? 0;
      await listingsCol.doc(String(cert)).set({
        cert_number: String(cert),
        listing_price: price,
        sellerEmail: u.email,
        sellerId: ref.id,
        status: 'listed',
        created_at: new Date().toISOString(),
        updated_at: new Date().toISOString(),
      });
    }
    console.log(`  Seeded ${userCerts.length} listings for user ${u.email}`);
    
    await createInitialTransactions(db, ref.id, u.name);
    
  }
>>>>>>> caa99710

  await seedSampleReviews(db, createdUsers);

  console.log('✅ Seed users complete');
}

// User Listing Harcoded
async function createUserCards(db, userId, certNumbers, userName) {
  const cardsRef = db.collection('users').doc(userId).collection('cards');

  for (const certNumber of certNumbers) {
    const cardDoc = {
      cert_number: certNumber,
      PSA_price: 0,
      last_sold_price: 0
    };

    await cardsRef.add(cardDoc);
  }

  console.log(`Created ${certNumbers.length} cards for ${userName}`);
}
// Hardcoded transaction History
async function createInitialTransactions(db, userId, userName) {
  const transactionsRef = db.collection('users').doc(userId).collection('transactions');

  // Transaction 1: Initial deposit
  const tx1 = {
    type: 'deposit',
    amount: 100,
    balanceAfter: 100,
    description: 'Welcome bonus - Initial JSB credits',
    timestamp: new Date(Date.now() - 7 * 24 * 60 * 60 * 1000).toISOString(), // 7 days ago
    status: 'completed'
  };


  await transactionsRef.add(tx1);
  await transactionsRef.add(tx2);

  console.log(`  💳 Created 2 transactions for ${userName}`);
}

async function seedSampleReviews(db, users) {
  if (!users.length) {
    console.log('Skipping review seeding — no users created');
    return;
  }

  console.log('\n📝 Seeding sample reviews...');

  const byEmail = new Map(users.map(user => [user.email, user]));

  const SAMPLE_REVIEWS = [
    {
      revieweeEmail: 'alice@gmail.com',
      entries: [
        {
          reviewerEmail: 'bob@gmail.com',
          rating: 4.9,
          role: 'buyer',
          comment: 'Alice shipped quickly and the card was flawless.',
          daysAgo: 2
        },
        {
          reviewerEmail: 'carol@gmail.com',
          rating: 4.8,
          role: 'seller',
          comment: 'Smooth deal with Alice—she confirmed receipt right away.',
          daysAgo: 10
        }
      ]
    },
    {
      revieweeEmail: 'bob@gmail.com',
      entries: [
        {
          reviewerEmail: 'alice@gmail.com',
          rating: 4.6,
          role: 'seller',
          comment: 'Bob negotiated politely and released funds on time.',
          daysAgo: 5
        },
        {
          reviewerEmail: 'dave@gmail.com',
          rating: 4.9,
          role: 'buyer',
          comment: 'Card arrived double-sleeved with a top loader—perfect!',
          daysAgo: 12
        }
      ]
    },
    {
      revieweeEmail: 'carol@gmail.com',
      entries: [
        {
          reviewerEmail: 'eve@gmail.com',
          rating: 5.0,
          role: 'buyer',
          comment: 'Carol added tracking immediately and included a bonus token.',
          daysAgo: 1
        },
        {
          reviewerEmail: 'alice@gmail.com',
          rating: 4.7,
          role: 'seller',
          comment: 'Very responsive during our trade—would work with Carol again.',
          daysAgo: 8
        }
      ]
    },
    {
      revieweeEmail: 'dave@gmail.com',
      entries: [
        {
          reviewerEmail: 'carol@gmail.com',
          rating: 4.5,
          role: 'buyer',
          comment: 'Dave kept me updated throughout shipping and was appreciative.',
          daysAgo: 4
        },
        {
          reviewerEmail: 'bob@gmail.com',
          rating: 4.8,
          role: 'seller',
          comment: 'Listing was honest and payment cleared immediately.',
          daysAgo: 11
        }
      ]
    },
    {
      revieweeEmail: 'eve@gmail.com',
      entries: [
        {
          reviewerEmail: 'dave@gmail.com',
          rating: 5.0,
          role: 'buyer',
          comment: 'Eve packaged the slabs like a pro—arrived mint.',
          daysAgo: 3
        },
        {
          reviewerEmail: 'alice@gmail.com',
          rating: 4.9,
          role: 'seller',
          comment: 'Friendly swap with Eve—confirmations were lightning fast.',
          daysAgo: 6
        }
      ]
    }
  ];

  for (const block of SAMPLE_REVIEWS) {
    const reviewee = byEmail.get(block.revieweeEmail);
    if (!reviewee) {
      console.warn(`  ⚠️ Skipping reviews for ${block.revieweeEmail} — user not found`);
      continue;
    }

    const reviewsRef = db.collection('users').doc(reviewee.id).collection('reviews');

    // Remove existing reviews for idempotency
    const existing = await reviewsRef.get();
    if (!existing.empty) {
      const batch = db.batch();
      existing.forEach(doc => batch.delete(doc.ref));
      await batch.commit();
    }

    for (const entry of block.entries) {
      const reviewer = byEmail.get(entry.reviewerEmail);
      const createdAt = entry.createdAt
        ? entry.createdAt
        : new Date(Date.now() - (entry.daysAgo ?? 0) * 24 * 60 * 60 * 1000).toISOString();

      const reviewDoc = {
        reviewerEmail: entry.reviewerEmail,
        reviewerName: reviewer?.name || entry.reviewerEmail,
        reviewerId: reviewer?.id || null,
        role: entry.role,
        rating: entry.rating,
        comment: entry.comment,
        createdAt
      };

      await reviewsRef.add(reviewDoc);
    }

    console.log(`  ⭐ Seeded ${block.entries.length} reviews for ${reviewee.email}`);
  }

  console.log('✅ Sample reviews seeded');
}


async function syncCerts(certNumbers) {
  console.log(`\n🔄 Syncing ${certNumbers.length} certs...\n`);

  for (let i = 0; i < certNumbers.length; i++) {
    const certNumber = certNumbers[i];

    try {
      const certData = await getCert(certNumber);
      let psaDetails = null;
      try {
        psaDetails = await getPSACardDetails(certNumber);
      } catch (e) {
        console.warn('PSA details fetch failed for', certNumber, e.message || e);
      }

      const cardData = {
        cert_number: certNumber,
        card_name: certData.item_title,
        card_number: certData.card_number || psaDetails?.cardNumber || null,
        set_name: certData.brand_title || 'Unknown',
        psa_grade: certData.grade ? parseInt(certData.grade.replace(/[^\d]/g, '')) : null,
        release_year: certData.year ? parseInt(certData.year) : null,
        // PSA-specific fields for frontend modal
        year: psaDetails?.year || certData.year || null,
        grade_description: psaDetails?.gradeDescription || null,
        variety: psaDetails?.variety || certData.variety_pedigree || null,
        cert_date: psaDetails?.certification?.dateGraded || null,
        category: certData.category || null,
        psa_population: certData.psa_population?.toString() || null,
        psa_pop_higher: certData.psa_pop_higher?.toString() || null,
        label_type: certData.label_type || null,
        reverse_barcode: certData.reverse_cert_barcode ? 1 : 0,
        variety_pedigree: certData.variety_pedigree || null,
        last_sale_price: certData.last_sale?.price || null,
        last_sale_date: certData.last_sale?.date || null,
        last_sale_market: certData.last_sale?.market || null,
        last_sale_listing_url: certData.last_sale?.listing_url || null,
        last_sale_source: certData.last_sale?.source || 'TCG_API_FALLBACK',
        image_url: certData.images?.left || null,
        image_back_url: certData.images?.right || null,
      };

      Object.keys(cardData).forEach(key => {
        if (cardData[key] === undefined) delete cardData[key];
      });

      await upsertCard(cardData);

      console.log(`  ✅ Synced cert ${certNumber}: ${certData.item_title} (Grade: ${certData.grade})`);

      if (i < certNumbers.length - 1) await new Promise(r => setTimeout(r, 250));
    } catch (err) {
      console.error(`  ❌ Error syncing cert ${certNumber}:`, err.message);
    }
  }

  console.log('\n✅ All certs synced!\n');
}

async function main() {
  // 1️⃣ Seed users
  await seedUsers();

  // 2️⃣ Collect all certs from listings collectionGroup
  const db = getFirestore();
  const listingsSnap = await db.collectionGroup('listings').get();
  const certsToSync = new Set();
  listingsSnap.forEach(doc => {
    const l = doc.data();
    if (l?.cert_number) certsToSync.add(String(l.cert_number));
  });

  // 3️⃣ Sync certs
  await syncCerts([...certsToSync]);

  console.log('🎉 Seed and Sync Complete!');
  process.exit(0);
}

main().catch(err => {
  console.error('Fatal error:', err);
  process.exit(1);
});<|MERGE_RESOLUTION|>--- conflicted
+++ resolved
@@ -62,15 +62,10 @@
 
   for (let i = 0; i < users.length; i++) {
     const u = users[i];
-    const numUsers = users.length;
-    const numCerts = certs.length;
-    const certsPerUser = Math.ceil(numCerts / numUsers); // 19 certs / 5 users = 4 (rounded up)
-
-    const startIdx = i * certsPerUser;
-    const endIdx = startIdx + certsPerUser;
-
-    // Slice the certs array to get this user's chunk (will be 3 or 4 cards)
-    const userCerts = certs.slice(startIdx, endIdx);
+    const userCerts = [];
+    const idx = i * 2;
+    if (certs[idx]) userCerts.push(certs[idx]);
+    if (certs[idx + 1]) userCerts.push(certs[idx + 1]);
 
     const existing = await db.collection('users').where('email', '==', u.email).get();
     if (!existing.empty) {
@@ -112,36 +107,6 @@
       await batch.commit();
     }
 
-<<<<<<< HEAD
-// Loop through ALL assigned certs (e.g., 3 or 4 cards)
-for (let j = 0; j < userCerts.length; j++) {
-  const cert = userCerts[j];
-
-  // FIRST 2 cards are 'listed' (for landing page)
-  // OTHERS are 'display' (not on landing page)
-  const listingStatus = (j < 2) ? 'listed' : 'display';
-
-  const price = PRICES_BY_CERT[String(cert)] ?? 0;
-
-  await listingsCol.doc(String(cert)).set({
-    cert_number: String(cert),
-    listing_price: price,
-    sellerEmail: u.email,
-    sellerName: u.name,
-    sellerId: ref.id,
-    status: listingStatus, // <-- This now sets the correct status
-    created_at: new Date().toISOString(),
-    updated_at: new Date().toISOString(),
-  });
-}
-
-const listedCount = userCerts.length < 2 ? userCerts.length : 2;
-const displayCount = userCerts.length - listedCount;
-console.log(` Seeded ${userCerts.length} total listings for ${u.email} (${listedCount} 'listed', ${displayCount} 'display')`);
-
-await createInitialTransactions(db, ref.id, u.name);
-}
-=======
     for (const cert of userCerts) {
       const price = PRICES_BY_CERT[String(cert)] ?? 0;
       await listingsCol.doc(String(cert)).set({
@@ -159,7 +124,6 @@
     await createInitialTransactions(db, ref.id, u.name);
     
   }
->>>>>>> caa99710
 
   await seedSampleReviews(db, createdUsers);
 
@@ -196,6 +160,15 @@
     status: 'completed'
   };
 
+  // Transaction 2: Card purchase
+  const tx2 = {
+    type: 'purchase',
+    amount: 25,
+    balanceAfter: 75,
+    description: 'Purchased Charizard PSA 10 listing',
+    timestamp: new Date(Date.now() - 3 * 24 * 60 * 60 * 1000).toISOString(), // 3 days ago
+    status: 'completed'
+  };
 
   await transactionsRef.add(tx1);
   await transactionsRef.add(tx2);
