/**
 * seedAndSync.js
 * 
 * 1️⃣ Seeds 5 demo users with 2 certs each
 * 2️⃣ Syncs PSA cert data for all certs in users
 */

import dotenv from 'dotenv';
dotenv.config();

import bcrypt from 'bcrypt';
import { getFirestore } from '../services/firebase.js';
import { getCert } from '../services/psaService.js';
import { upsertCard } from '../db.js';

async function seedUsers() {
  const db = getFirestore();

  // Hardcoded listing prices per cert for demo. Keys MUST be strings.
  const PRICES_BY_CERT = {
    '114363745': 120.0,
    '116676192': 95.0,
    '106930395': 210.0,
    '116676191': 88.0,
    '118761371': 350.0,
    '113699124': 140.0,
    '118630975': 260.0,
    '113699123': 115.0,
    '111144117': 99.0,
    '120432127': 175.0,
    '128414325': 225.0,
    '112196225': 80.0,
    '122817911': 300.0,
    '116230496': 110.0,
    '116496112': 130.0,
    '113550042': 145.0,
    '112593899': 160.0,
    '111515802': 190.0,
    '110761155': 105.0,
  };

  const certs = [
    '114363745', '116676192', '106930395', '116676191',
    '118761371', '113699124', '118630975', '113699123',
    '111144117', '120432127', '128414325', '112196225',
    '122817911', '116230496', '116496112', '113550042',
    '112593899', '111515802', '110761155'
  ];

  const users = [
    { email: 'alice@gmail.com', name: 'Alice' },
    { email: 'bob@gmail.com', name: 'Bob' },
    { email: 'carol@gmail.com', name: 'Carol' },
    { email: 'dave@gmail.com', name: 'Dave' },
    { email: 'eve@gmail.com', name: 'Eve' },
  ];

  const passwordPlain = 'password123';
  const hashed = await bcrypt.hash(passwordPlain, 10);

  for (let i = 0; i < users.length; i++) {
    const u = users[i];
    const userCerts = [];
    const idx = i * 2;
    if (certs[idx]) userCerts.push(certs[idx]);
    if (certs[idx + 1]) userCerts.push(certs[idx + 1]);

    const existing = await db.collection('users').where('email', '==', u.email).get();
    if (!existing.empty) {
      console.log(`Deleting existing user docs for ${u.email}`);
      const batch = db.batch();
      existing.forEach(doc => batch.delete(doc.ref));
      await batch.commit();
    }

    const userDoc = {
      email: u.email,
      name: u.name,
      password: hashed,
      createdAt: new Date().toISOString(),
<<<<<<< HEAD
=======
      cards: userCerts,
      wallet: {
        balance: 100,
        currency: 'JSB'
      }
    

      

>>>>>>> 59b4ed68
    };




    const ref = await db.collection('users').add(userDoc);
    console.log(`Created user ${u.email} (id=${ref.id}) with certs: ${JSON.stringify(userCerts)}`);
<<<<<<< HEAD

    // Reset and seed listings subcollection for this user
    const listingsCol = ref.collection('listings');
    const existingListings = await listingsCol.get();
    if (!existingListings.empty) {
      const batch = db.batch();
      existingListings.forEach(doc => batch.delete(doc.ref));
      await batch.commit();
    }

    for (const cert of userCerts) {
      const price = PRICES_BY_CERT[String(cert)] ?? 0;
      await listingsCol.doc(String(cert)).set({
        cert_number: String(cert),
        listing_price: price,
        sellerEmail: u.email,
        sellerId: ref.id,
        status: 'active',
        created_at: new Date().toISOString(),
        updated_at: new Date().toISOString(),
      });
    }
    console.log(`  Seeded ${userCerts.length} listings for user ${u.email}`);
=======
    
    await createInitialTransactions(db, ref.id, u.name);
    
>>>>>>> 59b4ed68
  }

  console.log('✅ Seed users complete');
}

// User Listing Harcoded
async function createUserCards(db, userId, certNumbers, userName) {
  const cardsRef = db.collection('users').doc(userId).collection('cards');

  for (const certNumber of certNumbers) {
    const cardDoc = {
      cert_number: certNumber,
      PSA_price: 0,
      last_sold_price: 0
    };

    await cardsRef.add(cardDoc);
  }

  console.log(`  🃏 Created ${certNumbers.length} cards for ${userName}`);
}
// Hardcoded transaction History
async function createInitialTransactions(db, userId, userName) {
  const transactionsRef = db.collection('users').doc(userId).collection('transactions');

  // Transaction 1: Initial deposit
  const tx1 = {
    type: 'deposit',
    amount: 100,
    balanceAfter: 100,
    description: 'Welcome bonus - Initial JSB credits',
    timestamp: new Date(Date.now() - 7 * 24 * 60 * 60 * 1000).toISOString(), // 7 days ago
    status: 'completed'
  };

  // Transaction 2: Card purchase
  const tx2 = {
    type: 'purchase',
    amount: 25,
    balanceAfter: 75,
    description: 'Purchased Charizard PSA 10 listing',
    timestamp: new Date(Date.now() - 3 * 24 * 60 * 60 * 1000).toISOString(), // 3 days ago
    status: 'completed'
  };

  await transactionsRef.add(tx1);
  await transactionsRef.add(tx2);

  console.log(`  💳 Created 2 transactions for ${userName}`);
}


async function syncCerts(certNumbers) {
  console.log(`\n🔄 Syncing ${certNumbers.length} certs...\n`);

  for (let i = 0; i < certNumbers.length; i++) {
    const certNumber = certNumbers[i];

    try {
      const certData = await getCert(certNumber);

      const cardData = {
        cert_number: certNumber,
        card_name: certData.item_title,
        set_name: certData.brand_title || 'Unknown',
        psa_grade: certData.grade ? parseInt(certData.grade.replace(/[^\d]/g, '')) : null,
        release_year: certData.year ? parseInt(certData.year) : null,
        category: certData.category || null,
        psa_population: certData.psa_population?.toString() || null,
        psa_pop_higher: certData.psa_pop_higher?.toString() || null,
        label_type: certData.label_type || null,
        reverse_barcode: certData.reverse_cert_barcode ? 1 : 0,
        variety_pedigree: certData.variety_pedigree || null,
        last_sale_price: certData.last_sale?.price || null,
        last_sale_date: certData.last_sale?.date || null,
        last_sale_market: certData.last_sale?.market || null,
        last_sale_listing_url: certData.last_sale?.listing_url || null,
        last_sale_source: certData.last_sale?.source || 'TCG_API_FALLBACK',
        image_url: certData.images?.left || null,
        image_back_url: certData.images?.right || null,
      };

      Object.keys(cardData).forEach(key => {
        if (cardData[key] === undefined) delete cardData[key];
      });

      await upsertCard(cardData);

      console.log(`  ✅ Synced cert ${certNumber}: ${certData.item_title} (Grade: ${certData.grade})`);

      if (i < certNumbers.length - 1) await new Promise(r => setTimeout(r, 250));
    } catch (err) {
      console.error(`  ❌ Error syncing cert ${certNumber}:`, err.message);
    }
  }

  console.log('\n✅ All certs synced!\n');
}

async function main() {
  // 1️⃣ Seed users
  await seedUsers();

  // 2️⃣ Collect all certs from listings collectionGroup
  const db = getFirestore();
  const listingsSnap = await db.collectionGroup('listings').get();
  const certsToSync = new Set();
  listingsSnap.forEach(doc => {
    const l = doc.data();
    if (l?.cert_number) certsToSync.add(String(l.cert_number));
  });

  // 3️⃣ Sync certs
  await syncCerts([...certsToSync]);

  console.log('🎉 Seed and Sync Complete!');
  process.exit(0);
}

main().catch(err => {
  console.error('Fatal error:', err);
  process.exit(1);
});<|MERGE_RESOLUTION|>--- conflicted
+++ resolved
@@ -78,8 +78,6 @@
       name: u.name,
       password: hashed,
       createdAt: new Date().toISOString(),
-<<<<<<< HEAD
-=======
       cards: userCerts,
       wallet: {
         balance: 100,
@@ -89,7 +87,6 @@
 
       
 
->>>>>>> 59b4ed68
     };
 
 
@@ -97,7 +94,6 @@
 
     const ref = await db.collection('users').add(userDoc);
     console.log(`Created user ${u.email} (id=${ref.id}) with certs: ${JSON.stringify(userCerts)}`);
-<<<<<<< HEAD
 
     // Reset and seed listings subcollection for this user
     const listingsCol = ref.collection('listings');
@@ -121,11 +117,9 @@
       });
     }
     console.log(`  Seeded ${userCerts.length} listings for user ${u.email}`);
-=======
     
     await createInitialTransactions(db, ref.id, u.name);
     
->>>>>>> 59b4ed68
   }
 
   console.log('✅ Seed users complete');
