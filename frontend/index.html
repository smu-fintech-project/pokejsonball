<!DOCTYPE html>
<html lang="">
  <head>
    <meta charset="UTF-8">
<<<<<<< HEAD
    <link rel="icon" href="/logo.png">
=======
    <link rel="icon" href="/JS.ico" sizes="100x100">
>>>>>>> 3fff3be0
    <meta name="viewport" content="width=device-width, initial-scale=1.0">
    <title>Vite App</title>
  </head>
  <body>
    <div id="app"></div>
    <script type="module" src="/src/main.js"></script>
  </body>
</html><|MERGE_RESOLUTION|>--- conflicted
+++ resolved
@@ -2,11 +2,7 @@
 <html lang="">
   <head>
     <meta charset="UTF-8">
-<<<<<<< HEAD
-    <link rel="icon" href="/logo.png">
-=======
     <link rel="icon" href="/JS.ico" sizes="100x100">
->>>>>>> 3fff3be0
     <meta name="viewport" content="width=device-width, initial-scale=1.0">
     <title>Vite App</title>
   </head>
