--- conflicted
+++ resolved
@@ -1,14 +1,13 @@
 <template>
-  <div class="chat-window flex flex-col h-full bg-stone-500">
-    <div class="p-2 h-14 border-b bg-gradient-to-r from-stone-50 to-red-100 dark:border-b-gray-700 dark:from-gray-800 dark:to-red-900/[.20]">
+  <div class="chat-window flex flex-col h-full">
+    <!-- Chat Header -->
+    <div class="p-4 border-b bg-gray-50">
       <div class="flex items-center justify-between">
         <div>
-          <h3 class="font-semibold text-gray-800 dark:text-gray-100">
-            Chat with {{ props.otherUser?.name || 'User' }}
-          </h3>
-          <div class="flex items-center gap-2">
+          <h3 class="font-semibold text-gray-800">Chat</h3>
+          <div class="flex items-center gap-2 mt-1">
             <div :class="['w-2 h-2 rounded-full', isConnected ? 'bg-green-500' : 'bg-gray-400']"></div>
-            <span class="text-xs text-gray-500 dark:text-gray-400">
+            <span class="text-xs text-gray-500">
               {{ isConnected ? 'Connected' : 'Connecting...' }}
             </span>
           </div>
@@ -16,124 +15,81 @@
       </div>
     </div>
 
+    <!-- Messages Container -->
     <div
       ref="messagesContainer"
-      class="flex-1 overflow-y-auto p-4 space-y-3 bg-stone-50 relative overflow-hidden dark:bg-gray-900"
-      :style="{
-        '--pokeball-light-svg': pokeballPatternLight,
-        '--pokeball-dark-svg': pokeballPatternDark
-      }"
+      class="flex-1 overflow-y-auto p-4 space-y-3 bg-white"
     >
-      <div class="absolute inset-0 z-0 pointer-events-none overflow-hidden">
+      <!-- Loading State -->
+      <div v-if="loadingMessages" class="flex items-center justify-center h-full text-gray-500">
+        <div class="text-center">
+          <div class="animate-spin rounded-full h-8 w-8 border-b-2 border-blue-600 mx-auto mb-2"></div>
+          Loading messages...
+        </div>
+      </div>
+
+      <!-- Messages -->
+      <div
+        v-for="message in messages"
+        :key="message.id"
+        :class="[
+          'flex',
+          message.senderId === currentUserId ? 'justify-end' : 'justify-start'
+        ]"
+      >
         <div
-          class="absolute -top-8 -left-12 w-32 h-32 opacity-[.14] dark:opacity-[.03] transform rotate-12
-         bg-no-repeat bg-contain
-         bg-[image:var(--pokeball-light-svg)]
-         dark:bg-[image:var(--pokeball-dark-svg)]"
-        ></div>
-        <div
-          class="absolute top-1/3 -left-20 w-48 h-48 opacity-[.13] dark:opacity-[.02] transform -rotate-45
-                   bg-no-repeat bg-contain
-         bg-[image:var(--pokeball-light-svg)]
-         dark:bg-[image:var(--pokeball-dark-svg)]"
-        ></div>
-        <div
-          class="absolute top-1/4 -right-10 w-40 h-40 opacity-[.14] dark:opacity-[.03] transform rotate-45
-                   bg-no-repeat bg-contain
-         bg-[image:var(--pokeball-light-svg)]
-         dark:bg-[image:var(--pokeball-dark-svg)]"
-        ></div>
-        <div
-          class="absolute -bottom-10 left-1/3 w-32 h-32 opacity-[.15] dark:opacity-[.03] transform rotate-12
-                   bg-no-repeat bg-contain
-         bg-[image:var(--pokeball-light-svg)]
-         dark:bg-[image:var(--pokeball-dark-svg)]"
-        ></div>
-        <div
-          class="absolute -bottom-20 -right-12 w-48 h-48 opacity-[.14] dark:opacity-[.03] transform -rotate-12
-                   bg-no-repeat bg-contain
-         bg-[image:var(--pokeball-light-svg)]
-         dark:bg-[image:var(--pokeball-dark-svg)]"
-        ></div>
-        <div
-          class="absolute top-2/3 left-[40%] w-20 h-20 opacity-[.12] dark:opacity-[.02] transform rotate-12
-                   bg-no-repeat bg-contain
-         bg-[image:var(--pokeball-light-svg)]
-         dark:bg-[image:var(--pokeball-dark-svg)]"
-        ></div>
-        <div
-          class="absolute top-1/2 right-[30%] w-24 h-24 opacity-[.13] dark:opacity-[.02] transform rotate-12
-                   bg-no-repeat bg-contain
-         bg-[image:var(--pokeball-light-svg)]
-         dark:bg-[image:var(--pokeball-dark-svg)]"
-        ></div>
-      </div>
-
-      <div class="relative z-10 space-y-3">
-        <div v-if="loadingMessages" class="flex items-center justify-center h-full text-gray-500 dark:text-gray-400">
-          <div class="text-center">
-            <div class="animate-spin rounded-full h-8 w-8 border-b-2 border-red-600 mx-auto mb-2"></div>
-            Loading messages...
-          </div>
-        </div>
-        <div
-          v-for="message in messages"
-          :key="message.id"
           :class="[
-            'flex',
-            message.senderId === currentUserId ? 'justify-end' : 'justify-start'
+            'max-w-xs lg:max-w-md px-4 py-2 rounded-lg shadow',
+            message.senderId === currentUserId
+              ? 'bg-blue-600 text-white'
+              : 'bg-gray-100 text-gray-800'
           ]"
         >
-          <div
-            :class="[
-              'max-w-xs lg:max-w-md px-4 py-2 rounded-lg shadow',
-              message.senderId === currentUserId
-                ? 'bg-red-500 text-stone-100'
-                : 'bg-blue-500 text-stone-100'
-            ]"
-          >
-            <p class="text-sm break-words">{{ message.text }}</p>
-            <p class="text-xs mt-1 opacity-70">
-              {{ formatTime(message.createdAt) }}
-            </p>
-          </div>
+          <p class="text-sm break-words">{{ message.text }}</p>
+          <p class="text-xs mt-1 opacity-70">
+            {{ formatTime(message.createdAt) }}
+          </p>
         </div>
-        <div v-if="typingUsers.length > 0" class="flex justify-start">
-          <div class="px-4 py-2 bg-gray-100 rounded-lg text-sm text-gray-600 dark:bg-gray-700 dark:text-gray-300">
-            <span class="italic">Typing...</span>
-          </div>
+      </div>
+
+      <!-- Typing Indicator -->
+      <div v-if="typingUsers.length > 0" class="flex justify-start">
+        <div class="px-4 py-2 bg-gray-100 rounded-lg text-sm text-gray-600">
+          <span class="italic">Typing...</span>
         </div>
       </div>
     </div>
 
-    <div class="p-4 border-t bg-white dark:bg-gray-800 dark:border-t-gray-700">
+    <!-- Message Input -->
+    <div class="p-4 border-t bg-white">
       <form @submit.prevent="handleSendMessage" class="flex gap-2">
         <input
           v-model="newMessage"
           @input="handleTyping"
           type="text"
           placeholder="Type a message..."
-          class="flex-1 px-4 py-2 border border-gray-300 rounded-lg focus:ring-2 focus:ring-red-500 focus:border-transparent dark:bg-gray-700 dark:border-gray-600 dark:text-gray-100 dark:placeholder-gray-400"
+          class="flex-1 px-4 py-2 border border-gray-300 rounded-lg focus:ring-2 focus:ring-blue-500 focus:border-transparent"
           :disabled="!isConnected"
         />
         <button
           type="submit"
           :disabled="!isConnected || !newMessage.trim()"
-          class="px-6 py-2 bg-red-600 text-white font-semibold rounded-lg hover:bg-red-700 transition disabled:opacity-50 disabled:cursor-not-allowed"
+          class="px-6 py-2 bg-blue-600 text-white font-semibold rounded-lg hover:bg-blue-700 transition disabled:opacity-50 disabled:cursor-not-allowed"
         >
           Send
         </button>
       </form>
     </div>
 
-    <div v-if="error" class="px-4 py-2 bg-red-50 border-t border-red-200 text-sm text-red-700 dark:bg-red-900/[.20] dark:border-t-red-800 dark:text-red-200">
+    <!-- Error Display -->
+    <div v-if="error" class="px-4 py-2 bg-red-50 border-t border-red-200 text-sm text-red-700">
       ❌ {{ error }}
     </div>
   </div>
 </template>
 
 <script setup>
-import { ref, watch, onMounted, onUnmounted, nextTick, computed } from 'vue';
+import { ref, watch, onMounted, onUnmounted, nextTick } from 'vue';
 import { useChat } from '@/composables/useChatRefactored';
 import { getCurrentUser, getAuthToken } from '@/utils/auth';
 import { API_URL as SOCKET_API_URL } from '@/utils/env';
@@ -143,14 +99,6 @@
   conversationId: {
     type: String,
     required: true
-  },
-  otherUser: {
-    type: Object,
-    default: () => ({ name: 'User' }) // This is what you're seeing
-  },
-  card: {
-    type: Object,
-    default: () => ({ name: 'Card Listing' })
   }
 });
 
@@ -182,32 +130,16 @@
 
 let typingTimer = null;
 
-<<<<<<< HEAD
-const API_URL = import.meta.env.VITE_API_URL || 'http://localhost:3001';
-
-const pokeballPatternLight = computed(() => {
-  const svg = `<svg width='40' height='40' viewBox='0 0 40 40' xmlns='http://www.w3.org/2000/svg'><circle cx='20' cy='20' r='18' fill='none' stroke='#000' stroke-width='1.5'></circle><line x1='2' y1='20' x2='38' y2='20' stroke='#000' stroke-width='1.5'></line><circle cx='20' cy='20' r='6' fill='none' stroke='#000' stroke-width='1.5'></circle></svg>`;
-  const encodedSvg = encodeURIComponent(svg);
-  return `url("data:image/svg+xml,${encodedSvg}")`;
-});
-
-// NEW: Create the dark mode version
-const pokeballPatternDark = computed(() => {
-  const svg = `<svg width='40' height='40' viewBox='0 0 40 40' xmlns='http://www.w3.org/2000/svg'><circle cx='20' cy='20' r='18' fill='none' stroke='#E8E8E8' stroke-width='1.5'></circle><line x1='2' y1='20' x2='38' y2='20' stroke='#E8E8E8' stroke-width='1.5'></line><circle cx='20' cy='20' r='6' fill='none' stroke='#E8E8E8' stroke-width='1.5'></circle></svg>`;
-  const encodedSvg = encodeURIComponent(svg);
-  return `url("data:image/svg+xml,${encodedSvg}")`;
-});
-
-=======
->>>>>>> caa99710
 /**
  * Load message history from API
  */
 const loadMessages = async (conversationId) => {
   loadingMessages.value = true;
   error.value = null;
+  
   try {
     const token = getAuthToken();
+    
     const response = await fetch(
       `${SOCKET_API_URL}/api/chat/${conversationId}/messages`,
       {
@@ -216,9 +148,12 @@
         }
       }
     );
+    
     const data = await response.json();
+    
     if (response.ok) {
       messages.value = data.messages;
+      
       // Scroll to bottom
       await nextTick();
       scrollToBottom();
@@ -226,6 +161,7 @@
       error.value = data.error || 'Failed to load messages';
       console.error('❌', error.value);
     }
+    
   } catch (err) {
     error.value = 'Network error loading messages';
     console.error('❌', err);
@@ -239,6 +175,7 @@
  */
 const handleSendMessage = () => {
   if (!newMessage.value.trim()) return;
+  
   sendMessage(newMessage.value);
   newMessage.value = '';
   stopTyping();
@@ -249,6 +186,7 @@
  */
 const handleTyping = () => {
   startTyping();
+  
   clearTimeout(typingTimer);
   typingTimer = setTimeout(() => {
     stopTyping();
@@ -285,6 +223,7 @@
       messages.value.push(msg);
     }
   });
+  
   nextTick(() => scrollToBottom());
 }, { deep: true });
 
@@ -293,14 +232,19 @@
  */
 watch(() => props.conversationId, async (newConversationId, oldConversationId) => {
   if (newConversationId === oldConversationId) return;
+  
+  
   // Leave old conversation
   if (oldConversationId) {
     leaveConversation();
   }
+  
   // Clear messages
   messages.value = [];
+  
   // Load new conversation messages
   await loadMessages(newConversationId);
+  
   // Join new conversation via socket
   if (isConnected.value) {
     joinConversation(newConversationId);
@@ -354,20 +298,4 @@
 .overflow-y-auto::-webkit-scrollbar-thumb:hover {
   background: #a0aec0;
 }
-<<<<<<< HEAD
-</style>
-
-<style>
-/* Dark mode scrollbar for ChatWindow.vue */
-.dark .chat-window .overflow-y-auto::-webkit-scrollbar-track {
-  background: #1f2937; /* gray-800 */
-}
-.dark .chat-window .overflow-y-auto::-webkit-scrollbar-thumb {
-  background: #4b5563; /* gray-600 */
-}
-.dark .chat-window .overflow-y-auto::-webkit-scrollbar-thumb:hover {
-  background: #6b7280; /* gray-500 */
-}
-=======
->>>>>>> caa99710
 </style>