--- conflicted
+++ resolved
@@ -15,7 +15,6 @@
         </div>
       </div>
 
-<<<<<<< HEAD
       <nav class="hidden md:flex items-center text-sm w-full px-4 relative">
         <!-- Centered links -->
         <div class="flex items-center space-x-2 absolute left-1/2 transform -translate-x-1/2">
@@ -35,6 +34,8 @@
         <div class="flex items-center space-x-3 ml-auto">
           <router-link to="/login"
             class="px-3 py-2 rounded-lg bg-indigo-600 text-white hover:bg-indigo-700">Login</router-link>
+          <router-link to="/signup" class="px-3 py-2 rounded-lg bg-indigo-600 text-white hover:bg-indigo-700">Sign up</router-link>
+          
           <button @click="$emit('toggle-dark')"
             class="inline-flex items-center gap-2 px-3 py-2 rounded-lg border border-gray-200 dark:border-slate-700 hover:bg-gray-50 dark:hover:bg-slate-800">
             <span v-if="isDark">🌙</span>
@@ -42,25 +43,6 @@
             <span class="hidden sm:inline">Theme</span>
           </button>
         </div>
-=======
-      <!-- Desktop Navigation -->
-      <nav class="hidden md:flex items-center space-x-1 text-sm">
-        <router-link to="/" class="px-3 py-2 rounded-lg hover:bg-gray-100 dark:hover:bg-slate-800" :class="{ 'bg-gray-100 dark:bg-slate-800': isActive('/') }">Marketplace</router-link>
-        <router-link to="/portfolio" class="px-3 py-2 rounded-lg hover:bg-gray-100 dark:hover:bg-slate-800" :class="{ 'bg-gray-100 dark:bg-slate-800': isActive('/portfolio') }">Portfolio</router-link>
-        <router-link to="/certs" class="px-3 py-2 rounded-lg hover:bg-gray-100 dark:hover:bg-slate-800" :class="{ 'bg-gray-100 dark:bg-slate-800': isActive('/certs') }">Cert Gallery</router-link>
-        <router-link to="/community" class="px-3 py-2 rounded-lg hover:bg-gray-100 dark:hover:bg-slate-800" :class="{ 'bg-gray-100 dark:bg-slate-800': isActive('/community') }">Community</router-link>
-        <router-link to="/about" class="px-3 py-2 rounded-lg hover:bg-gray-100 dark:hover:bg-slate-800" :class="{ 'bg-gray-100 dark:bg-slate-800': isActive('/about') }">About</router-link>
-        
-        <!-- Auth Buttons -->
-        <router-link to="/login" class="ml-2 px-3 py-2 rounded-lg border border-gray-300 dark:border-slate-600 text-gray-700 dark:text-gray-300 hover:bg-gray-100 dark:hover:bg-slate-800">Login</router-link>
-        <router-link to="/signup" class="px-3 py-2 rounded-lg bg-indigo-600 text-white hover:bg-indigo-700">Sign up</router-link>
-        
-        <button @click="$emit('toggle-dark')" class="ml-2 inline-flex items-center gap-2 px-3 py-2 rounded-lg border border-gray-200 dark:border-slate-700 hover:bg-gray-50 dark:hover:bg-slate-800">
-          <span v-if="isDark">🌙</span>
-          <span v-else>☀️</span>
-          <span class="hidden sm:inline">Theme</span>
-        </button>
->>>>>>> d81fa278
       </nav>
 
       <!-- Mobile Navigation -->
@@ -70,13 +52,10 @@
           <span v-if="isDark">🌙</span>
           <span v-else>☀️</span>
         </button>
-<<<<<<< HEAD
         <router-link to="/login"
           class="px-3 py-1.5 rounded-lg bg-indigo-600 text-white hover:bg-indigo-700 text-sm">Login</router-link>
-=======
         <router-link to="/login" class="px-3 py-1.5 rounded-lg border border-gray-300 dark:border-slate-600 text-gray-700 dark:text-gray-300 hover:bg-gray-100 dark:hover:bg-slate-800 text-sm">Login</router-link>
         <router-link to="/signup" class="px-3 py-1.5 rounded-lg bg-indigo-600 text-white hover:bg-indigo-700 text-sm">Sign up</router-link>
->>>>>>> d81fa278
       </div>
     </div>
   </header>
