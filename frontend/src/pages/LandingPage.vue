--- conflicted
+++ resolved
@@ -619,13 +619,8 @@
           sellerName: c?.sellerName || c?.sellerEmail || "Unknown Seller",
           sellerEmail: c?.sellerEmail || null,
           sellerId: c?.sellerId || null,
-<<<<<<< HEAD
           reviewStats: null,
           averageSellPrice: c?.average_sell_price || null
-=======
-          sellerRating: "156",
-          averageSellPrice: c?.average_sell_price || null,
->>>>>>> d4fb297a
         }))
         .filter((card) => card.img); // keep if you only want cards with images
 
