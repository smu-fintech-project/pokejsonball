<template>
<<<<<<< HEAD
  <div class="max-w-6xl mx-auto p-6">
    <!-- Wallet Balance Card -->
    <div class="bg-white dark:bg-slate-800 rounded-lg shadow-lg p-6 mb-6">
      <div class="flex justify-between items-center mb-4">
        <h2 class="text-2xl font-bold">My Wallet</h2>
        <div class="flex gap-2">
          <button 
            @click="showAddFunds = true"
            class="px-4 py-2 bg-indigo-600 text-white rounded-lg hover:bg-indigo-700 transition"
          >
            + Add Funds
          </button>
          <button 
            @click="handleCashOut"
            :disabled="!isAccountVerified"
            :class="[
              'px-4 py-2 rounded-lg transition',
              isAccountVerified 
                ? 'bg-green-600 text-white hover:bg-green-700' 
                : 'bg-gray-300 text-gray-500 cursor-not-allowed'
            ]"
          >
            💰 Cash Out
          </button>
        </div>
      </div>
      <div class="text-4xl font-bold text-indigo-600">
        {{ wallet.balance }} JSB
      </div>
    </div>

    <!-- Bank Account Status Card -->
    <div class="bg-white dark:bg-slate-800 rounded-lg shadow-lg p-6 mb-6">
      <h3 class="text-lg font-bold mb-4">Bank Account for Withdrawals</h3>
      
      <!-- Loading State -->
      <div v-if="accountLoading" class="flex items-center gap-3 text-gray-500">
        <div class="animate-spin rounded-full h-6 w-6 border-b-2 border-indigo-600"></div>
        <span>Checking account status...</span>
      </div>

      <!-- Not Linked -->
      <div v-else-if="!accountStatus.hasAccount" class="flex items-center justify-between p-4 bg-gray-50 dark:bg-slate-700 rounded-lg">
        <div class="flex items-center gap-3">
          <div class="w-12 h-12 bg-gray-200 dark:bg-slate-600 rounded-full flex items-center justify-center">
            <svg class="w-6 h-6 text-gray-500" fill="none" stroke="currentColor" viewBox="0 0 24 24">
              <path stroke-linecap="round" stroke-linejoin="round" stroke-width="2" d="M3 10h18M7 15h1m4 0h1m-7 4h12a3 3 0 003-3V8a3 3 0 00-3-3H6a3 3 0 00-3 3v8a3 3 0 003 3z"/>
            </svg>
          </div>
          <div>
            <p class="font-medium text-gray-900 dark:text-gray-100">No bank account linked</p>
            <p class="text-sm text-gray-500">Link your bank account to enable cash withdrawals</p>
          </div>
        </div>
        <button 
          @click="handleLinkAccount"
          :disabled="linkingAccount"
          class="px-4 py-2 bg-indigo-600 text-white rounded-lg hover:bg-indigo-700 transition disabled:opacity-50"
        >
          {{ linkingAccount ? 'Loading...' : 'Link Bank Account' }}
        </button>
      </div>

      <!-- Pending Verification -->
      <div v-else-if="!accountStatus.isVerified" class="flex items-center justify-between p-4 bg-yellow-50 dark:bg-yellow-900/20 rounded-lg">
        <div class="flex items-center gap-3">
          <div class="w-12 h-12 bg-yellow-100 dark:bg-yellow-900/40 rounded-full flex items-center justify-center">
            <svg class="w-6 h-6 text-yellow-600 dark:text-yellow-500" fill="none" stroke="currentColor" viewBox="0 0 24 24">
              <path stroke-linecap="round" stroke-linejoin="round" stroke-width="2" d="M12 8v4l3 3m6-3a9 9 0 11-18 0 9 9 0 0118 0z"/>
            </svg>
          </div>
          <div>
            <p class="font-medium text-gray-900 dark:text-gray-100">Verification Pending</p>
            <p class="text-sm text-gray-600 dark:text-gray-400">Your bank account is being verified by Stripe</p>
          </div>
        </div>
        <button 
          @click="handleUpdateAccount"
          class="px-4 py-2 border border-gray-300 dark:border-slate-600 rounded-lg hover:bg-gray-50 dark:hover:bg-slate-700 transition"
        >
          Update Details
        </button>
      </div>

      <!-- Verified -->
      <div v-else class="flex items-center justify-between p-4 bg-green-50 dark:bg-green-900/20 rounded-lg">
        <div class="flex items-center gap-3">
          <div class="w-12 h-12 bg-green-100 dark:bg-green-900/40 rounded-full flex items-center justify-center">
            <svg class="w-6 h-6 text-green-600 dark:text-green-500" fill="none" stroke="currentColor" viewBox="0 0 24 24">
              <path stroke-linecap="round" stroke-linejoin="round" stroke-width="2" d="M5 13l4 4L19 7"/>
            </svg>
          </div>
          <div>
            <p class="font-medium text-green-900 dark:text-green-100">✅ Bank Account Verified</p>
            <p class="text-sm text-green-700 dark:text-green-400">Ready to receive withdrawals</p>
=======
  <div class="min-h-screen bg-gradient-to-br from-slate-50 via-red-50 to-pink-50 dark:from-slate-900 dark:via-slate-800 dark:to-slate-900 p-4 md:p-8">
    <div class="max-w-5xl mx-auto space-y-6">
      
      <!-- Hero Wallet Card -->
      <div class="relative overflow-hidden bg-gradient-to-r from-red-600 via-red-500 to-red-400 rounded-3xl shadow-2xl p-8 md:p-10">
        <!-- Decorative Pokéball background -->
        <div class="absolute -right-20 -top-20 w-64 h-64 opacity-10">
          <div class="w-full h-full rounded-full border-[40px] border-white"></div>
        </div>
        
        <div class="relative z-10">
          <div class="flex flex-col md:flex-row justify-between items-start md:items-center gap-6 mb-8">
            <div>
              <div class="flex items-center gap-3 mb-2">
                <div class="w-12 h-12 bg-white/20 backdrop-blur-sm rounded-xl flex items-center justify-center">
                  <svg class="w-7 h-7 text-white" fill="none" stroke="currentColor" viewBox="0 0 24 24">
                    <path stroke-linecap="round" stroke-linejoin="round" stroke-width="2" d="M3 10h18M7 15h1m4 0h1m-7 4h12a3 3 0 003-3V8a3 3 0 00-3-3H6a3 3 0 00-3 3v8a3 3 0 003 3z" />
                  </svg>
                </div>
                <h1 class="text-3xl md:text-4xl font-black text-white">My Wallet</h1>
              </div>
              <p class="text-red-100 text-sm md:text-base">Manage your JSB balance & transactions</p>
            </div>
            
            <button 
              @click="handleAddFunds"
              class="group px-6 py-3 bg-white text-red-600 rounded-xl font-bold hover:bg-red-50 transition-all shadow-lg transform hover:scale-105 flex items-center gap-2"
            >
              <svg class="w-5 h-5 group-hover:rotate-90 transition-transform" fill="none" stroke="currentColor" viewBox="0 0 24 24">
                <path stroke-linecap="round" stroke-linejoin="round" stroke-width="2" d="M12 4v16m8-8H4" />
              </svg>
              Add Funds
            </button>
          </div>
          
          <!-- Balance Display -->
          <div class="bg-white/10 backdrop-blur-sm border-2 border-white/30 rounded-2xl p-6 md:p-8">
            <p class="text-red-100 text-sm mb-2 uppercase tracking-wider font-semibold">Available Balance</p>
            <div class="flex items-center gap-3">
              <img :src="jsbImg" alt="JSB" class="h-14 w-14 md:h-16 md:w-16 drop-shadow-lg" />
              <div class="text-5xl md:text-6xl font-black text-white">
                {{ wallet.balance.toFixed(2) }}
              </div>
            </div>
>>>>>>> 83256669
          </div>
        </div>
        <button 
          @click="handleUpdateAccount"
          class="px-4 py-2 border border-gray-300 dark:border-slate-600 rounded-lg hover:bg-gray-50 dark:hover:bg-slate-700 transition"
        >
          Update Account
        </button>
      </div>

<<<<<<< HEAD
    <!-- Transaction History -->
    <div class="bg-white dark:bg-slate-800 rounded-lg shadow-lg p-6">

      <div class="flex justify-between items-center mb-4">
        <h2 class="text-xl font-bold">Transaction History</h2>
        
        <!-- Filter Toggle Button -->
        <button 
          @click="showTransactionFilters = !showTransactionFilters"
          :class="[
            'flex items-center gap-2 px-4 py-2.5 rounded-lg font-medium text-sm transition-all whitespace-nowrap',
            showTransactionFilters
              ? 'bg-indigo-600 text-white hover:bg-indigo-700'
              : 'bg-gray-100 dark:bg-slate-700 text-gray-700 dark:text-gray-300 hover:bg-gray-200 dark:hover:bg-slate-600 border border-gray-300 dark:border-slate-600'
          ]"
          >
          <svg class="w-4 h-4" fill="none" stroke="currentColor" viewBox="0 0 24 24">
            <path stroke-linecap="round" stroke-linejoin="round" stroke-width="2" d="M3 4a1 1 0 011-1h16a1 1 0 011 1v2.586a1 1 0 01-.293.707l-6.414 6.414a1 1 0 00-.293.707V17l-4 4v-6.586a1 1 0 00-.293-.707L3.293 7.293A1 1 0 013 6.586V4z"/>
          </svg>
          <span>Filters</span>
          <svg 
            :class="['w-4 h-4 transition-transform', showTransactionFilters ? 'rotate-180' : '']"
            fill="none" stroke="currentColor" viewBox="0 0 24 24"
          >
            <path stroke-linecap="round" stroke-linejoin="round" stroke-width="2" d="M19 9l-7 7-7-7"/>
          </svg>
        </button>
      </div>
      <!-- Filters Panel -->
      <div v-if="showTransactionFilters" class="mb-4 pb-4 border-b border-gray-200 dark:border-slate-700">
        <div class="grid grid-cols-1 md:grid-cols-2 lg:grid-cols-4 gap-4 items-end">
          <!-- Sort By -->
          <div>
            <label class="block text-xs font-semibold text-gray-700 dark:text-gray-300 mb-2 uppercase tracking-wide">Sort By</label>
            <div class="relative">
              <select
                v-model="txFilters.sortBy"
                class="w-full px-3 py-2 bg-gray-50 dark:bg-slate-700 border border-gray-300 dark:border-slate-600 rounded-lg text-gray-900 dark:text-white text-sm appearance-none cursor-pointer focus:outline-none focus:border-indigo-500 focus:ring-1 focus:ring-indigo-500 pr-8 transition-all"
              >
                <option value="newest">Newest First</option>
                <option value="oldest">Oldest First</option>
                <option value="amount-high">Amount: High→Low</option>
                <option value="amount-low">Amount: Low→High</option>
              </select>
              <svg class="absolute right-2.5 top-1/2 -translate-y-1/2 w-4 h-4 text-gray-500 pointer-events-none"
                fill="none" stroke="currentColor" viewBox="0 0 24 24">
                <path stroke-linecap="round" stroke-linejoin="round" stroke-width="2" d="M19 9l-7 7-7-7"/>
              </svg>
            </div>
          </div>

          <!-- Type Filter -->
          <div>
            <label class="block text-xs font-semibold text-gray-700 dark:text-gray-300 mb-2 uppercase tracking-wide">Type</label>
            <div class="relative">
              <select
                v-model="txFilters.type"
                class="w-full px-3 py-2 bg-gray-50 dark:bg-slate-700 border border-gray-300 dark:border-slate-600 rounded-lg text-gray-900 dark:text-white text-sm appearance-none cursor-pointer focus:outline-none focus:border-indigo-500 focus:ring-1 focus:ring-indigo-500 pr-8 transition-all"
              >
                <option value="all">All Transactions</option>
                <option value="deposit">Deposits Only</option>
                <option value="withdrawal">Withdrawals Only</option>
              </select>
              <svg class="absolute right-2.5 top-1/2 -translate-y-1/2 w-4 h-4 text-gray-500 pointer-events-none"
                fill="none" stroke="currentColor" viewBox="0 0 24 24">
                <path stroke-linecap="round" stroke-linejoin="round" stroke-width="2" d="M19 9l-7 7-7-7"/>
              </svg>
            </div>
          </div>

          <!-- Date Range -->
          <div>
            <label class="block text-xs font-semibold text-gray-700 dark:text-gray-300 mb-2 uppercase tracking-wide">Date Range</label>
            <div class="relative">
              <select
                v-model="txFilters.dateRange"
                class="w-full px-3 py-2 bg-gray-50 dark:bg-slate-700 border border-gray-300 dark:border-slate-600 rounded-lg text-gray-900 dark:text-white text-sm appearance-none cursor-pointer focus:outline-none focus:border-indigo-500 focus:ring-1 focus:ring-indigo-500 pr-8 transition-all"
              >
                <option value="all">All Time</option>
                <option value="7">Last 7 Days</option>
                <option value="30">Last 30 Days</option>
                <option value="90">Last 90 Days</option>
              </select>
              <svg class="absolute right-2.5 top-1/2 -translate-y-1/2 w-4 h-4 text-gray-500 pointer-events-none"
                fill="none" stroke="currentColor" viewBox="0 0 24 24">
                <path stroke-linecap="round" stroke-linejoin="round" stroke-width="2" d="M19 9l-7 7-7-7"/>
              </svg>
            </div>
          </div>

          <!-- Clear Filters -->
          <div class="flex gap-3 items-end">
            <button 
              v-if="txFilters.sortBy !== 'newest' || txFilters.type !== 'all' || txFilters.dateRange !== 'all'"
              @click="resetTxFilters"
              class="px-4 py-2 text-sm font-medium text-indigo-600 dark:text-indigo-400 border border-indigo-600 dark:border-indigo-400 rounded-lg hover:bg-indigo-50 dark:hover:bg-slate-700 transition-all whitespace-nowrap"
            >
              Clear All
            </button>
          </div>
        </div>
      </div>

      <!-- Transaction List -->
      <div v-if="loading" class="text-center py-8">
        <div class="animate-spin rounded-full h-8 w-8 border-b-2 border-indigo-600 mx-auto"></div>
        <p class="mt-2 text-gray-500">Loading transactions...</p>
      </div>
      
      <div v-else-if="transactions.length === 0" class="text-center py-8 text-gray-500">
        <svg class="w-16 h-16 mx-auto mb-3 text-gray-300 dark:text-slate-600" fill="none" stroke="currentColor" viewBox="0 0 24 24">
          <path stroke-linecap="round" stroke-linejoin="round" stroke-width="2" d="M20 13V6a2 2 0 00-2-2H6a2 2 0 00-2 2v7m16 0v5a2 2 0 01-2 2H6a2 2 0 01-2-2v-5m16 0h-2.586a1 1 0 00-.707.293l-2.414 2.414a1 1 0 01-.707.293h-3.172a1 1 0 01-.707-.293l-2.414-2.414A1 1 0 006.586 13H4"/>
        </svg>
        <p class="font-medium">No transactions yet</p>
      </div>
      
      <div v-else class="space-y-3">
        <div v-for="tx in filteredTransactions" :key="tx.id" 
             class="flex items-center justify-between p-4 rounded-lg border dark:border-slate-600 hover:bg-gray-50 dark:hover:bg-slate-700 transition-all">
          <div class="flex items-center gap-4">
            <div 
              :class="[
                'w-10 h-10 rounded-full flex items-center justify-center',
                tx.type === 'deposit' ? 'bg-green-100 dark:bg-green-900/30' : 'bg-red-100 dark:bg-red-900/30'
              ]"
            >
              <svg 
                v-if="tx.type === 'deposit'"
                class="w-5 h-5 text-green-600" 
                fill="none" 
                stroke="currentColor" 
                viewBox="0 0 24 24"
              >
                <path stroke-linecap="round" stroke-linejoin="round" stroke-width="2" d="M12 4v16m8-8H4"/>
              </svg>
              <svg 
                v-else
                class="w-5 h-5 text-red-600" 
                fill="none" 
                stroke="currentColor" 
                viewBox="0 0 24 24"
              >
                <path stroke-linecap="round" stroke-linejoin="round" stroke-width="2" d="M20 12H4"/>
              </svg>
            </div>
            <div>
              <p class="font-semibold text-gray-900 dark:text-gray-100">{{ tx.description }}</p>
              <p class="text-sm text-gray-500 dark:text-gray-400">{{ formatDate(tx.timestamp) }}</p>
=======
      <!-- Transaction History Card -->
      <div class="bg-white dark:bg-slate-800 rounded-3xl shadow-xl overflow-hidden">
        <!-- Header -->
        <div class="bg-gradient-to-r from-gray-50 to-gray-100 dark:from-slate-700 dark:to-slate-800 border-b-2 border-gray-200 dark:border-slate-600 px-6 md:px-8 py-6">
          <div class="flex items-center justify-between">
            <div class="flex items-center gap-3">
              <div class="w-10 h-10 bg-red-600 rounded-xl flex items-center justify-center">
                <svg class="w-5 h-5 text-white" fill="none" stroke="currentColor" viewBox="0 0 24 24">
                  <path stroke-linecap="round" stroke-linejoin="round" stroke-width="2" d="M9 5H7a2 2 0 00-2 2v12a2 2 0 002 2h10a2 2 0 002-2V7a2 2 0 00-2-2h-2M9 5a2 2 0 002 2h2a2 2 0 002-2M9 5a2 2 0 012-2h2a2 2 0 012 2" />
                </svg>
              </div>
              <h2 class="text-2xl font-black text-gray-900 dark:text-white">Transaction History</h2>
            </div>
            <span class="px-3 py-1 bg-red-100 dark:bg-red-900 text-red-600 dark:text-red-300 text-sm font-bold rounded-lg">
              {{ transactions.length }} total
            </span>
          </div>
        </div>

        <!-- Content -->
        <div class="p-6 md:p-8">
          <!-- Loading State -->
          <div v-if="loading" class="text-center py-16">
            <div class="inline-block animate-spin rounded-full h-14 w-14 border-4 border-red-200 border-t-red-600"></div>
            <p class="mt-4 text-gray-600 dark:text-slate-400 font-semibold">Loading transactions...</p>
          </div>
          
          <!-- Empty State -->
          <div v-else-if="transactions.length === 0" class="text-center py-16">
            <div class="w-20 h-20 mx-auto mb-4 bg-gradient-to-br from-gray-100 to-gray-200 dark:from-slate-700 dark:to-slate-800 rounded-2xl flex items-center justify-center">
              <svg class="w-10 h-10 text-gray-400 dark:text-slate-500" fill="none" stroke="currentColor" viewBox="0 0 24 24">
                <path stroke-linecap="round" stroke-linejoin="round" stroke-width="2" d="M9 12h6m-6 4h6m2 5H7a2 2 0 01-2-2V5a2 2 0 012-2h5.586a1 1 0 01.707.293l5.414 5.414a1 1 0 01.293.707V19a2 2 0 01-2 2z" />
              </svg>
>>>>>>> 83256669
            </div>
            <p class="text-gray-900 dark:text-white text-xl font-bold mb-2">No transactions yet</p>
            <p class="text-gray-500 dark:text-slate-400">Your transaction history will appear here once you start trading</p>
          </div>
<<<<<<< HEAD
          <div class="text-right">
            <p 
              class="font-bold text-lg"
              :class="tx.type === 'deposit' ? 'text-green-600' : 'text-red-600'"
            >
              {{ tx.type === 'deposit' ? '+' : '-' }}{{ tx.amount }} JSB
            </p>
            <p class="text-sm text-gray-500 dark:text-gray-400">Balance: {{ tx.balanceAfter }} JSB</p>
=======
          
          <!-- Transaction List -->
          <div v-else class="space-y-3">
            <div v-for="tx in transactions" :key="tx.id" 
                 class="group relative bg-gradient-to-r from-gray-50 to-white dark:from-slate-700 dark:to-slate-800 rounded-2xl p-5 border-2 border-gray-200 dark:border-slate-600 hover:border-red-300 dark:hover:border-red-700 hover:shadow-lg transition-all">
              
              <!-- Transaction Content -->
              <div class="flex items-center justify-between gap-4">
                <!-- Left: Icon + Details -->
                <div class="flex items-center gap-4 flex-1 min-w-0">
                  <!-- Icon -->
                  <div :class="[
                    'w-14 h-14 rounded-xl flex items-center justify-center flex-shrink-0 shadow-lg',
                    getTypeColor(tx.type)
                  ]">
                    <svg v-if="tx.type === 'deposit' || tx.type === 'sale'" 
                         class="w-7 h-7 text-green-600 dark:text-green-400" 
                         fill="none" stroke="currentColor" viewBox="0 0 24 24">
                      <path stroke-linecap="round" stroke-linejoin="round" stroke-width="2.5" d="M7 11l5-5m0 0l5 5m-5-5v12" />
                    </svg>
                    <svg v-else 
                         class="w-7 h-7 text-red-600 dark:text-red-400" 
                         fill="none" stroke="currentColor" viewBox="0 0 24 24">
                      <path stroke-linecap="round" stroke-linejoin="round" stroke-width="2.5" d="M17 13l-5 5m0 0l-5-5m5 5V6" />
                    </svg>
                  </div>
                  
                  <!-- Details -->
                  <div class="min-w-0 flex-1">
                    <p class="font-bold text-gray-900 dark:text-white text-base md:text-lg truncate">
                      {{ tx.description }}
                    </p>
                    <p class="text-sm text-gray-500 dark:text-slate-400 flex items-center gap-2">
                      <svg class="w-4 h-4" fill="none" stroke="currentColor" viewBox="0 0 24 24">
                        <path stroke-linecap="round" stroke-linejoin="round" stroke-width="2" d="M12 8v4l3 3m6-3a9 9 0 11-18 0 9 9 0 0118 0z" />
                      </svg>
                      {{ formatDate(tx.timestamp) }}
                    </p>
                    <p v-if="tx.cert_number" class="text-xs text-gray-400 dark:text-slate-500 mt-1">
                      Cert: {{ tx.cert_number }}
                    </p>
                  </div>
                </div>
                
                <!-- Right: Amount -->
                <div class="text-right flex-shrink-0">
                  <p class="text-2xl md:text-3xl font-black mb-1 flex items-center justify-end gap-1" 
                     :class="getAmountColor(tx.type)">
                    <span>{{ getAmountPrefix(tx.type) }}</span>
                    <img :src="jsbImg" alt="JSB" class="h-[24px] w-[24px] inline" />
                    <span>{{ tx.amount.toFixed(2) }}</span>
                  </p>
                  <div class="flex items-center justify-end gap-1 text-sm text-gray-500 dark:text-slate-400">
                    <span class="font-semibold">Balance:</span>
                    <img :src="jsbImg" alt="JSB" class="h-[14px] w-[14px]" />
                    <span>{{ tx.balanceAfter.toFixed(2) }}</span>
                  </div>
                </div>
              </div>
            </div>
>>>>>>> 83256669
          </div>
        </div>
      </div>

    </div>
  </div>



  <!-- Modals -->
  <AddFundsModal 
    v-if="showAddFunds" 
    @close="showAddFunds = false" 
    @success="handleAddFundsSuccess" 
  />
  
  <CashOutModal 
    v-if="showCashOut" 
    :show="showCashOut"
    :wallet-balance="wallet.balance"
    @close="showCashOut = false" 
    @success="handleCashOutSuccess" 
  />
</template>

<script setup>
import { ref, computed, onMounted } from 'vue'
import { useRouter } from 'vue-router'
<<<<<<< HEAD
import AddFundsModal from '../components/AddFundsModal.vue'
import CashOutModal from '../components/CashOutModal.vue'
=======
import jsbImg from '../../images/JSB_image.png'
>>>>>>> 83256669

const router = useRouter();
const wallet = ref({ balance: 0, currency: 'JSB' })
const transactions = ref([])
const loading = ref(true)
const accountLoading = ref(true)
const linkingAccount = ref(false)
const showAddFunds = ref(false)
const showCashOut = ref(false)

const accountStatus = ref({
  hasAccount: false,
  isVerified: false,
  accountId: null
})

// Transaction filters
const showTransactionFilters = ref(false)
const txFilters = ref({
  sortBy: 'newest',
  type: 'all',
  dateRange: 'all'
})

const isAccountVerified = computed(() => accountStatus.value.isVerified)

const filteredTransactions = computed(() => {
  let txs = [...transactions.value]
  
  // Filter by type
  if (txFilters.value.type !== 'all') {
    txs = txs.filter(tx => tx.type === txFilters.value.type)
  }
  
  // Filter by date range
  if (txFilters.value.dateRange !== 'all') {
    const now = new Date()
    const days = parseInt(txFilters.value.dateRange)
    const cutoffDate = new Date(now.getTime() - (days * 24 * 60 * 60 * 1000))
    txs = txs.filter(tx => new Date(tx.timestamp) >= cutoffDate)
  }
  
  // Sort
  switch(txFilters.value.sortBy) {
    case 'oldest':
      txs.sort((a, b) => new Date(a.timestamp) - new Date(b.timestamp))
      break
    case 'amount-high':
      txs.sort((a, b) => b.amount - a.amount)
      break
    case 'amount-low':
      txs.sort((a, b) => a.amount - b.amount)
      break
    case 'newest':
    default:
      txs.sort((a, b) => new Date(b.timestamp) - new Date(a.timestamp))
  }
  
  return txs
})

onMounted(async () => {
  const token = localStorage.getItem('token')
  if (!token) {
    router.push('/login')
    return
  }

 
  await new Promise(resolve => setTimeout(resolve, 2500))
  await loadWallet()
  await loadAccountStatus()
  await loadTransactions()

  
})

async function loadWallet() {
  try {
    const token = localStorage.getItem('token')
    const resp = await fetch('http://localhost:3001/api/wallet', {
      headers: { 'Authorization': `Bearer ${token}` }
    })
    const data = await resp.json()
    if (data.success) {
      wallet.value = data.wallet
      transactions.value = data.transactions || []

      if (transactions.value.length > 0) {
        console.log('First transaction:', transactions.value[0])
      }
    }
  } catch (err) {
    console.error('Failed to load wallet:', err)
  }
}

async function loadAccountStatus() {
  accountLoading.value = true
  try {
    const token = localStorage.getItem('token')
    const resp = await fetch('http://localhost:3001/api/wallet/stripe-account-status', {
      headers: { 'Authorization': `Bearer ${token}` }
    })
    
    const data = await resp.json()
    accountStatus.value = {
      hasAccount: !!data.account,
      isVerified: data.isOnboarded || false,
      accountId: data.account?.id || null
    }
  } catch (err) {
    console.error('Failed to load account status:', err)
  } finally {
    accountLoading.value = false
  }
}

async function loadTransactions() {
  loading.value = true
  try {
    const token = localStorage.getItem('token')
    const resp = await fetch('http://localhost:3001/api/wallet', {
      headers: { 'Authorization': `Bearer ${token}` }
    })
    const data = await resp.json()
    if (data.success) {
      transactions.value = data.transactions || []
    }
  } catch (err) {
    console.error('Failed to load transactions:', err)
  } finally {
    loading.value = false
  }
}

function formatDate(timestamp) {
   // Handle invalid or missing timestamps
  if (!timestamp) {
    return 'Unknown date'
  }
  
  try {
    const date = new Date(timestamp)
    
    // Check if date is valid
    if (isNaN(date.getTime())) {
      return 'Invalid date'
    }
    
    return new Intl.DateTimeFormat('en-US', {
      month: 'short',
      day: 'numeric',
      year: 'numeric',
      hour: '2-digit',
      minute: '2-digit'
    }).format(date)
  } catch (err) {
    console.error('Date formatting error:', err, timestamp)
    return 'Invalid date'
  }
}

function resetTxFilters() {
  txFilters.value = {
    sortBy: 'newest',
    type: 'all',
    dateRange: 'all'
  }
}

async function handleLinkAccount() {
  linkingAccount.value = true
  try {
    const token = localStorage.getItem('token')
    const resp = await fetch('http://localhost:3001/api/wallet/create-connect-account', {
      method: 'POST',
      headers: { 
        'Authorization': `Bearer ${token}`,
        'Content-Type': 'application/json'
      }
    })
    
    const data = await resp.json()
    if (data.success && data.url) {
      window.location.href = data.url
    } else {
      alert('Failed to start account linking')
    }
  } catch (err) {
    console.error('Failed to link account:', err)
    alert('Error linking account')
  } finally {
    linkingAccount.value = false
  }
}

<<<<<<< HEAD
async function handleUpdateAccount() {
  await handleLinkAccount()
}

function handleCashOut() {
  if (!isAccountVerified.value) {
    alert('Please link and verify your bank account first')
    return
  }
  showCashOut.value = true
}

async function handleAddFundsSuccess() {
  showAddFunds.value = false
  await loadWallet()
  await loadTransactions()
=======
function getTypeColor(type) {
  if (type === 'deposit' || type === 'sale') {
    return 'bg-green-100 dark:bg-green-900/50'
  }
  return 'bg-red-100 dark:bg-red-900/50'
}

function getAmountColor(type) {
  if (type === 'deposit' || type === 'sale') {
    return 'text-green-600 dark:text-green-400'
  }
  return 'text-red-600 dark:text-red-400'
}

function getAmountPrefix(type) {
  if (type === 'deposit' || type === 'sale') {
    return '+'
  }
  return '-'
>>>>>>> 83256669
}

async function handleCashOutSuccess() {
  showCashOut.value = false
  await loadWallet()
  await loadTransactions()
}
</script><|MERGE_RESOLUTION|>--- conflicted
+++ resolved
@@ -1,5 +1,4 @@
 <template>
-<<<<<<< HEAD
   <div class="max-w-6xl mx-auto p-6">
     <!-- Wallet Balance Card -->
     <div class="bg-white dark:bg-slate-800 rounded-lg shadow-lg p-6 mb-6">
@@ -95,52 +94,6 @@
           <div>
             <p class="font-medium text-green-900 dark:text-green-100">✅ Bank Account Verified</p>
             <p class="text-sm text-green-700 dark:text-green-400">Ready to receive withdrawals</p>
-=======
-  <div class="min-h-screen bg-gradient-to-br from-slate-50 via-red-50 to-pink-50 dark:from-slate-900 dark:via-slate-800 dark:to-slate-900 p-4 md:p-8">
-    <div class="max-w-5xl mx-auto space-y-6">
-      
-      <!-- Hero Wallet Card -->
-      <div class="relative overflow-hidden bg-gradient-to-r from-red-600 via-red-500 to-red-400 rounded-3xl shadow-2xl p-8 md:p-10">
-        <!-- Decorative Pokéball background -->
-        <div class="absolute -right-20 -top-20 w-64 h-64 opacity-10">
-          <div class="w-full h-full rounded-full border-[40px] border-white"></div>
-        </div>
-        
-        <div class="relative z-10">
-          <div class="flex flex-col md:flex-row justify-between items-start md:items-center gap-6 mb-8">
-            <div>
-              <div class="flex items-center gap-3 mb-2">
-                <div class="w-12 h-12 bg-white/20 backdrop-blur-sm rounded-xl flex items-center justify-center">
-                  <svg class="w-7 h-7 text-white" fill="none" stroke="currentColor" viewBox="0 0 24 24">
-                    <path stroke-linecap="round" stroke-linejoin="round" stroke-width="2" d="M3 10h18M7 15h1m4 0h1m-7 4h12a3 3 0 003-3V8a3 3 0 00-3-3H6a3 3 0 00-3 3v8a3 3 0 003 3z" />
-                  </svg>
-                </div>
-                <h1 class="text-3xl md:text-4xl font-black text-white">My Wallet</h1>
-              </div>
-              <p class="text-red-100 text-sm md:text-base">Manage your JSB balance & transactions</p>
-            </div>
-            
-            <button 
-              @click="handleAddFunds"
-              class="group px-6 py-3 bg-white text-red-600 rounded-xl font-bold hover:bg-red-50 transition-all shadow-lg transform hover:scale-105 flex items-center gap-2"
-            >
-              <svg class="w-5 h-5 group-hover:rotate-90 transition-transform" fill="none" stroke="currentColor" viewBox="0 0 24 24">
-                <path stroke-linecap="round" stroke-linejoin="round" stroke-width="2" d="M12 4v16m8-8H4" />
-              </svg>
-              Add Funds
-            </button>
-          </div>
-          
-          <!-- Balance Display -->
-          <div class="bg-white/10 backdrop-blur-sm border-2 border-white/30 rounded-2xl p-6 md:p-8">
-            <p class="text-red-100 text-sm mb-2 uppercase tracking-wider font-semibold">Available Balance</p>
-            <div class="flex items-center gap-3">
-              <img :src="jsbImg" alt="JSB" class="h-14 w-14 md:h-16 md:w-16 drop-shadow-lg" />
-              <div class="text-5xl md:text-6xl font-black text-white">
-                {{ wallet.balance.toFixed(2) }}
-              </div>
-            </div>
->>>>>>> 83256669
           </div>
         </div>
         <button 
@@ -151,7 +104,6 @@
         </button>
       </div>
 
-<<<<<<< HEAD
     <!-- Transaction History -->
     <div class="bg-white dark:bg-slate-800 rounded-lg shadow-lg p-6">
 
@@ -300,46 +252,10 @@
             <div>
               <p class="font-semibold text-gray-900 dark:text-gray-100">{{ tx.description }}</p>
               <p class="text-sm text-gray-500 dark:text-gray-400">{{ formatDate(tx.timestamp) }}</p>
-=======
-      <!-- Transaction History Card -->
-      <div class="bg-white dark:bg-slate-800 rounded-3xl shadow-xl overflow-hidden">
-        <!-- Header -->
-        <div class="bg-gradient-to-r from-gray-50 to-gray-100 dark:from-slate-700 dark:to-slate-800 border-b-2 border-gray-200 dark:border-slate-600 px-6 md:px-8 py-6">
-          <div class="flex items-center justify-between">
-            <div class="flex items-center gap-3">
-              <div class="w-10 h-10 bg-red-600 rounded-xl flex items-center justify-center">
-                <svg class="w-5 h-5 text-white" fill="none" stroke="currentColor" viewBox="0 0 24 24">
-                  <path stroke-linecap="round" stroke-linejoin="round" stroke-width="2" d="M9 5H7a2 2 0 00-2 2v12a2 2 0 002 2h10a2 2 0 002-2V7a2 2 0 00-2-2h-2M9 5a2 2 0 002 2h2a2 2 0 002-2M9 5a2 2 0 012-2h2a2 2 0 012 2" />
-                </svg>
-              </div>
-              <h2 class="text-2xl font-black text-gray-900 dark:text-white">Transaction History</h2>
-            </div>
-            <span class="px-3 py-1 bg-red-100 dark:bg-red-900 text-red-600 dark:text-red-300 text-sm font-bold rounded-lg">
-              {{ transactions.length }} total
-            </span>
-          </div>
-        </div>
-
-        <!-- Content -->
-        <div class="p-6 md:p-8">
-          <!-- Loading State -->
-          <div v-if="loading" class="text-center py-16">
-            <div class="inline-block animate-spin rounded-full h-14 w-14 border-4 border-red-200 border-t-red-600"></div>
-            <p class="mt-4 text-gray-600 dark:text-slate-400 font-semibold">Loading transactions...</p>
-          </div>
-          
-          <!-- Empty State -->
-          <div v-else-if="transactions.length === 0" class="text-center py-16">
-            <div class="w-20 h-20 mx-auto mb-4 bg-gradient-to-br from-gray-100 to-gray-200 dark:from-slate-700 dark:to-slate-800 rounded-2xl flex items-center justify-center">
-              <svg class="w-10 h-10 text-gray-400 dark:text-slate-500" fill="none" stroke="currentColor" viewBox="0 0 24 24">
-                <path stroke-linecap="round" stroke-linejoin="round" stroke-width="2" d="M9 12h6m-6 4h6m2 5H7a2 2 0 01-2-2V5a2 2 0 012-2h5.586a1 1 0 01.707.293l5.414 5.414a1 1 0 01.293.707V19a2 2 0 01-2 2z" />
-              </svg>
->>>>>>> 83256669
             </div>
             <p class="text-gray-900 dark:text-white text-xl font-bold mb-2">No transactions yet</p>
             <p class="text-gray-500 dark:text-slate-400">Your transaction history will appear here once you start trading</p>
           </div>
-<<<<<<< HEAD
           <div class="text-right">
             <p 
               class="font-bold text-lg"
@@ -348,68 +264,6 @@
               {{ tx.type === 'deposit' ? '+' : '-' }}{{ tx.amount }} JSB
             </p>
             <p class="text-sm text-gray-500 dark:text-gray-400">Balance: {{ tx.balanceAfter }} JSB</p>
-=======
-          
-          <!-- Transaction List -->
-          <div v-else class="space-y-3">
-            <div v-for="tx in transactions" :key="tx.id" 
-                 class="group relative bg-gradient-to-r from-gray-50 to-white dark:from-slate-700 dark:to-slate-800 rounded-2xl p-5 border-2 border-gray-200 dark:border-slate-600 hover:border-red-300 dark:hover:border-red-700 hover:shadow-lg transition-all">
-              
-              <!-- Transaction Content -->
-              <div class="flex items-center justify-between gap-4">
-                <!-- Left: Icon + Details -->
-                <div class="flex items-center gap-4 flex-1 min-w-0">
-                  <!-- Icon -->
-                  <div :class="[
-                    'w-14 h-14 rounded-xl flex items-center justify-center flex-shrink-0 shadow-lg',
-                    getTypeColor(tx.type)
-                  ]">
-                    <svg v-if="tx.type === 'deposit' || tx.type === 'sale'" 
-                         class="w-7 h-7 text-green-600 dark:text-green-400" 
-                         fill="none" stroke="currentColor" viewBox="0 0 24 24">
-                      <path stroke-linecap="round" stroke-linejoin="round" stroke-width="2.5" d="M7 11l5-5m0 0l5 5m-5-5v12" />
-                    </svg>
-                    <svg v-else 
-                         class="w-7 h-7 text-red-600 dark:text-red-400" 
-                         fill="none" stroke="currentColor" viewBox="0 0 24 24">
-                      <path stroke-linecap="round" stroke-linejoin="round" stroke-width="2.5" d="M17 13l-5 5m0 0l-5-5m5 5V6" />
-                    </svg>
-                  </div>
-                  
-                  <!-- Details -->
-                  <div class="min-w-0 flex-1">
-                    <p class="font-bold text-gray-900 dark:text-white text-base md:text-lg truncate">
-                      {{ tx.description }}
-                    </p>
-                    <p class="text-sm text-gray-500 dark:text-slate-400 flex items-center gap-2">
-                      <svg class="w-4 h-4" fill="none" stroke="currentColor" viewBox="0 0 24 24">
-                        <path stroke-linecap="round" stroke-linejoin="round" stroke-width="2" d="M12 8v4l3 3m6-3a9 9 0 11-18 0 9 9 0 0118 0z" />
-                      </svg>
-                      {{ formatDate(tx.timestamp) }}
-                    </p>
-                    <p v-if="tx.cert_number" class="text-xs text-gray-400 dark:text-slate-500 mt-1">
-                      Cert: {{ tx.cert_number }}
-                    </p>
-                  </div>
-                </div>
-                
-                <!-- Right: Amount -->
-                <div class="text-right flex-shrink-0">
-                  <p class="text-2xl md:text-3xl font-black mb-1 flex items-center justify-end gap-1" 
-                     :class="getAmountColor(tx.type)">
-                    <span>{{ getAmountPrefix(tx.type) }}</span>
-                    <img :src="jsbImg" alt="JSB" class="h-[24px] w-[24px] inline" />
-                    <span>{{ tx.amount.toFixed(2) }}</span>
-                  </p>
-                  <div class="flex items-center justify-end gap-1 text-sm text-gray-500 dark:text-slate-400">
-                    <span class="font-semibold">Balance:</span>
-                    <img :src="jsbImg" alt="JSB" class="h-[14px] w-[14px]" />
-                    <span>{{ tx.balanceAfter.toFixed(2) }}</span>
-                  </div>
-                </div>
-              </div>
-            </div>
->>>>>>> 83256669
           </div>
         </div>
       </div>
@@ -438,12 +292,9 @@
 <script setup>
 import { ref, computed, onMounted } from 'vue'
 import { useRouter } from 'vue-router'
-<<<<<<< HEAD
 import AddFundsModal from '../components/AddFundsModal.vue'
 import CashOutModal from '../components/CashOutModal.vue'
-=======
 import jsbImg from '../../images/JSB_image.png'
->>>>>>> 83256669
 
 const router = useRouter();
 const wallet = ref({ balance: 0, currency: 'JSB' })
@@ -641,7 +492,6 @@
   }
 }
 
-<<<<<<< HEAD
 async function handleUpdateAccount() {
   await handleLinkAccount()
 }
@@ -658,27 +508,6 @@
   showAddFunds.value = false
   await loadWallet()
   await loadTransactions()
-=======
-function getTypeColor(type) {
-  if (type === 'deposit' || type === 'sale') {
-    return 'bg-green-100 dark:bg-green-900/50'
-  }
-  return 'bg-red-100 dark:bg-red-900/50'
-}
-
-function getAmountColor(type) {
-  if (type === 'deposit' || type === 'sale') {
-    return 'text-green-600 dark:text-green-400'
-  }
-  return 'text-red-600 dark:text-red-400'
-}
-
-function getAmountPrefix(type) {
-  if (type === 'deposit' || type === 'sale') {
-    return '+'
-  }
-  return '-'
->>>>>>> 83256669
 }
 
 async function handleCashOutSuccess() {
