import { createRouter, createWebHistory } from 'vue-router';
import LandingPage from '../pages/LandingPage.vue';
import Login from '../pages/Login.vue';
import SignUp from '../pages/SignUp.vue';
import Wallet from '../pages/Wallet.vue';
import StripeReturn from '../pages/StripeReturn.vue'
const Portfolio = () => import('../pages/Profile.vue');
const Community = () => import('../pages/Community.vue');
const About = () => import('../pages/About.vue');
const UploadCard = () => import('../pages/UploadCard.vue');
const CardDetail = () => import('../pages/CardDetail.vue');
const Messages = () => import('../pages/Messages.vue');


const routes = [
  { path: '/', component: LandingPage, meta: { title: 'Marketplace' } },
  { path: '/profile', component: Portfolio, meta: { title: 'Profile' } },
  { path: '/portfolio', redirect: '/profile' },
  { path: '/community', component: Community, meta: { title: 'Community' } },
  { path: '/about', component: About, meta: { title: 'About' } },
  { path: '/upload', component: UploadCard, meta: { title: 'Upload Card' } },
  { path: '/card/:id', component: CardDetail, meta: { title: 'Card' } },
  { path: '/wallet', component: Wallet, meta: { title: 'My Wallet' } },
<<<<<<< HEAD
  { path: '/stripe-return', component: StripeReturn, meta : {title : 'Stripe Returnn'}},
=======
  { path: '/messages', component: Messages, meta: { title: 'Messages' } },
>>>>>>> 83256669
  { path: '/login', component: Login, meta: { title: 'Login' } },
  { path: '/signup', component:SignUp, meta:{title: 'Sign Up'}}
];

const router = createRouter({
  history: createWebHistory(),
  routes,
});

router.afterEach((to) => {
  document.title = (to.meta.title || 'PokeJsonBall') + ' • PokeJsonBall';
});

export default router;<|MERGE_RESOLUTION|>--- conflicted
+++ resolved
@@ -21,11 +21,8 @@
   { path: '/upload', component: UploadCard, meta: { title: 'Upload Card' } },
   { path: '/card/:id', component: CardDetail, meta: { title: 'Card' } },
   { path: '/wallet', component: Wallet, meta: { title: 'My Wallet' } },
-<<<<<<< HEAD
   { path: '/stripe-return', component: StripeReturn, meta : {title : 'Stripe Returnn'}},
-=======
   { path: '/messages', component: Messages, meta: { title: 'Messages' } },
->>>>>>> 83256669
   { path: '/login', component: Login, meta: { title: 'Login' } },
   { path: '/signup', component:SignUp, meta:{title: 'Sign Up'}}
 ];
