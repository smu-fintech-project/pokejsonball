# PokeJsonBall - Pokemon Card Marketplace

A modern web application for trading PSA-certified Pokemon cards with real-time chat and portfolio tracking. Built with Vue 3, Express, and Firebase.

## 🌟 Key Features

- **19 PSA-Certified Eeveelution Cards** - Real certification numbers and high-res images
<<<<<<< HEAD
- **Real-time Chat System** - Socket.IO powered messaging between buyers and sellers
=======
- **Portfolio Growth Charts** - TradingView Lightweight Charts with historical data tracking
- **Real-time Chat System** - Socket.IO powered messaging between buyers and sellers
- **Price Updates** - Automatic card pricing from Pokemon TCG API
>>>>>>> 7d3f435e
- **Admin-Protected Cert Gallery** - Email whitelist authentication for sensitive features
- **Database-Driven Content** - All cards fetched from Firebase Firestore
- **JWT Authentication** - Secure user signup and login
- **Live Notifications** - Real-time message alerts with unread badges
- **Dark Mode** - Toggle between light and dark themes
- **Admin Protection** - Email whitelist for sensitive features
- **Smart Caching** - API response caching with TTL

## 🚀 Quick Start

### Prerequisites
- Node.js v16+
- Firebase account
- PSA API key (from https://www.psacard.com/publicapi/documentation)
- Pokemon TCG API key (from https://dev.pokemontcg.io/)

### Installation

```bash
# Clone and install
git clone <repository-url>
cd pokejsonball

cd backend && npm install
cd ../frontend && npm install

# Setup environment variables (see below)

# Seed database
cd backend
npm run seed:users
npm run seed:history    # Backfill 100 days of portfolio data
```

### Environment Setup

**Backend `.env`** (in `backend/` directory):
```env
# Server
PORT=3001
FRONTEND_URL=http://localhost:3000

# Firebase Configuration
FIREBASE_PROJECT_ID=your_project_id
FIREBASE_CLIENT_EMAIL=your-service-account@project.iam.gserviceaccount.com
FIREBASE_PRIVATE_KEY="-----BEGIN PRIVATE KEY-----\n...\n-----END PRIVATE KEY-----\n"

# API Keys
PSA_API_KEY=your_psa_api_key
POKEMON_TCG_API_KEY=your_pokemon_tcg_api_key

# Authentication
JWT_SECRET=your-super-secret-jwt-key
```

**Frontend `.env`** (in `frontend/` directory):
```env
VITE_API_BASE=http://localhost:3001
```

### Running the Application

**Terminal 1 - Backend:**
```bash
cd backend
npm run dev
```
Server runs on http://localhost:3001

**Terminal 2 - Frontend:**
```bash
cd frontend
npm run dev
```
App runs on http://localhost:3000

## 🔐 Admin Access

Add your email to `backend/src/config/admins.js`:
```javascript
const ADMIN_EMAILS = [
  'admin@pokejsonball.com',
  'youremail@example.com',  // Add your email here
];
```

Only whitelisted emails can access the Cert Gallery (`/certs` page).

## 📡 API Endpoints

### Authentication
| Endpoint | Method | Auth | Description |
|----------|--------|------|-------------|
| `/api/auth/signup` | POST | None | Create user account |
| `/api/auth/login` | POST | None | Login user |

### Cards & Portfolio
| Endpoint | Method | Auth | Description |
|----------|--------|------|-------------|
| `/api/cards` | GET | None | List all marketplace cards |
| `/api/cards/:cert` | GET | None | Get card details |
| `/api/portfolio/history` | GET | JWT | Get portfolio time-series data |
| `/api/portfolio/stats` | GET | JWT | Get portfolio statistics |

### Chat
| Endpoint | Method | Auth | Description |
|----------|--------|------|-------------|
| `/api/chat/find-or-create` | POST | JWT | Find/create conversation |
| `/api/chat/my-conversations` | GET | JWT | Get user's conversations |
| `/api/chat/:id/messages` | GET | JWT | Get message history |

## 💬 Real-Time Chat System

### Features
- Socket.IO powered instant messaging
- JWT-authenticated connections
- Persistent message history in Firestore
- Live notifications with unread badges
- Typing indicators
- Two-column layout (conversations + active chat)

### Socket.IO Events
**Client → Server:** `join_conversation`, `send_message`, `typing_start/stop`  
**Server → Client:** `new_message`, `conversation_updated`, `new_message_notification`

### Database Schema
```javascript
// conversations collection
{
  participants: ["buyer123", "seller456"],
  cardId: "113699124",
  lastMessage: "Is this available?",
  lastMessageAt: Timestamp
}

// messages collection
{
  conversationId: "conv123",
  senderId: "buyer123",
  text: "Is this available?",
  read: false,
  createdAt: Timestamp
}
```

## 📊 Portfolio Growth Charts

### Features
- **TradingView Lightweight Charts** - Professional financial charting library
- **100 Days Historical Data** - Backfilled with random walk algorithm
- **Timeframe Filters** - 1M, 6M, 1Y, All Time views
- **Real-time Updates** - Daily snapshots via `updateCardPrices` script
- **Beautiful Stats Cards** - Current value, change %, all-time high
- **Dark Mode Support** - Automatically adapts to theme

### Setup
```bash
# 1. Backfill historical data (one-time)
cd backend
npm run seed:history

# 2. Update prices daily (creates new snapshot)
npm run update:prices
```

### Data Structure
```javascript
// users/{userId}/portfolio_history/{date}
{
  time: "2025-10-17",  // YYYY-MM-DD
  value: 1234.56       // Total portfolio value in JSB
}
```

<<<<<<< HEAD
## 💬 Real-Time Chat & Messaging

### Overview

PokeJsonBall features a fully-functional real-time chat system that allows buyers and sellers to communicate about specific card listings. Built with Socket.IO and Firebase Firestore, the system provides instant messaging, message persistence, and live notifications.

### Key Features

- **Real-time Messaging** - Instant bidirectional communication using WebSockets
- **Persistent Storage** - All messages saved to Firestore for message history
- **Conversation Management** - Organized by buyer, seller, and card listing
- **Live Notifications** - Red badge alerts for unread messages
- **Auto-Discovery** - Finds or creates conversations automatically
- **JWT Authentication** - Secure Socket.IO connections with token-based auth
- **Two-Column Layout** - Conversation list (left) and active chat (right)
- **Message Status** - Read receipts and unread message counts
- **Typing Indicators** - See when the other user is typing

### Architecture

```
Frontend (Vue.js)              Backend (Express + Socket.IO)        Database (Firestore)
┌─────────────────┐           ┌──────────────────────┐             ┌─────────────────┐
│  Messages.vue   │◄─Socket───┤  socketRefactored.js │◄───CRUD────┤  conversations  │
│  (Conversation  │  (Real-   │  - JWT Auth          │             │  - participants │
│   List)         │   time)   │  - Personal Rooms    │             │  - lastMessage  │
└────────┬────────┘           │  - Broadcast Events  │             └─────────────────┘
         │                     └──────────────────────┘                      │
         │                                                          ┌─────────────────┐
         └─────────────────────REST API (HTTP)──────────────────►  │    messages     │
                               GET /api/chat/my-conversations      │  - text         │
                               GET /api/chat/:id/messages          │  - senderId     │
                               POST /api/chat/find-or-create       │  - read status  │
                                                                    └─────────────────┘
```

### API Endpoints

#### Chat REST APIs

| Endpoint | Method | Auth | Description |
|----------|--------|------|-------------|
| `/api/chat/find-or-create` | POST | JWT | Find or create a conversation for buyer/seller/card |
| `/api/chat/my-conversations` | GET | JWT | Get all conversations for logged-in user |
| `/api/chat/:conversationId/messages` | GET | JWT | Get message history with pagination |

**Example: Find or Create Conversation**
```bash
POST /api/chat/find-or-create
Authorization: Bearer <jwt_token>

{
  "sellerId": "user123",
  "cardId": "113699124"
}

Response:
{
  "success": true,
  "conversationId": "Ttm7GBkwCjkQCl9hxOcR",
  "isNew": false
}
```

**Example: Get Conversations**
```bash
GET /api/chat/my-conversations
Authorization: Bearer <jwt_token>

Response:
{
  "success": true,
  "conversations": [
    {
      "id": "Ttm7GBkwCjkQCl9hxOcR",
      "participants": ["buyer123", "seller456"],
      "cardId": "113699124",
      "lastMessage": "Is this card still available?",
      "lastMessageAt": "2025-10-17T12:34:56.789Z",
      "unreadCount": 2,
      "otherUser": {
        "id": "seller456",
        "name": "Dave",
        "email": "dave@example.com"
      },
      "card": {
        "name": "ESPEON EX",
        "imageUrl": "https://...",
        "price": 140
      }
    }
  ]
}
```

#### Socket.IO Events

**Client → Server:**

| Event | Payload | Description |
|-------|---------|-------------|
| `connect` | `{ auth: { token } }` | Authenticate with JWT token |
| `join_conversation` | `{ conversationId }` | Join a conversation room |
| `send_message` | `{ conversationId, text }` | Send a message |
| `typing_start` | `{ conversationId }` | Notify typing started |
| `typing_stop` | `{ conversationId }` | Notify typing stopped |

**Server → Client:**

| Event | Payload | Description |
|-------|---------|-------------|
| `conversation_joined` | `{ conversationId, roomId }` | Successfully joined room |
| `new_message` | `{ id, text, senderId, createdAt, read }` | New message in active conversation |
| `conversation_updated` | `{ ...conversationObject }` | Conversation list update |
| `new_message_notification` | `{ conversationId, senderName, messageText }` | Global notification for new messages |
| `user_typing` | `{ userId, conversationId }` | Other user is typing |
| `user_stopped_typing` | `{ userId, conversationId }` | Other user stopped typing |
| `message_sent` | `{ success: true, messageId }` | Message send confirmation |

### Frontend Components

**1. Messages.vue** - Main chat page with two-column layout
- Left pane: Conversation list with search and sorting
- Right pane: Active chat window
- Real-time conversation updates via Socket.IO
- Auto-selects conversation from URL query parameter

**2. ChatWindow.vue** - Reusable chat interface
- Message history with infinite scroll
- Real-time message reception
- Send message with Enter key support
- Automatic scroll to bottom
- Read receipts and timestamps

**3. Composables:**
- **`useChatRefactored.js`** - Chat logic and Socket.IO connection management
- **`useGlobalNotifications.js`** - Global notification system for unread messages

### Usage Flow

1. **User clicks "Message Seller" on a card**
   ```javascript
   // Frontend calls API to find/create conversation
   POST /api/chat/find-or-create { sellerId, cardId }
   // Redirects to /messages?conversation=<id>
   ```

2. **Messages page loads**
   ```javascript
   // Fetch all conversations
   GET /api/chat/my-conversations
   
   // Connect to Socket.IO with JWT
   socket = io(API_URL, { auth: { token } })
   
   // Join personal room for notifications
   socket.on('connect', () => {
     // Server auto-joins user_<userId> room
   })
   ```

3. **User selects a conversation**
   ```javascript
   // Load message history
   GET /api/chat/:conversationId/messages
   
   // Join conversation room
   socket.emit('join_conversation', { conversationId })
   ```

4. **User sends a message**
   ```javascript
   // Send via Socket.IO
   socket.emit('send_message', { 
     conversationId, 
     text: 'Is this card still available?' 
   })
   
   // Backend:
   // 1. Saves to Firestore 'messages' collection
   // 2. Updates 'lastMessage' in conversation
   // 3. Broadcasts to conversation room: emit('new_message')
   // 4. Notifies both users' personal rooms: emit('conversation_updated')
   ```

5. **Recipient receives notification**
   ```javascript
   // Real-time updates:
   socket.on('new_message', (message) => {
     // Updates chat window if conversation is open
   })
   
   socket.on('conversation_updated', (conversation) => {
     // Updates conversation list (left pane)
   })
   
   socket.on('new_message_notification', (notif) => {
     // Shows red badge in navbar
   })
   ```

### Database Schema

**Conversations Collection:**
```javascript
{
  id: "Ttm7GBkwCjkQCl9hxOcR",
  participants: ["buyer123", "seller456"],
  buyerId: "buyer123",
  sellerId: "seller456",
  cardId: "113699124",
  lastMessage: "Is this card still available?",
  lastMessageAt: Timestamp,
  createdAt: Timestamp,
  updatedAt: Timestamp
}
```

**Messages Collection:**
```javascript
{
  id: "msg789",
  conversationId: "Ttm7GBkwCjkQCl9hxOcR",
  senderId: "buyer123",
  text: "Is this card still available?",
  read: false,
  createdAt: Timestamp
}
```

### Security Features

- **JWT Authentication** - All Socket.IO connections require valid JWT token
- **Authorization Checks** - Users can only access their own conversations
- **Input Validation** - Server validates all message content
- **Rate Limiting** - Built-in Socket.IO connection limits
- **XSS Protection** - Vue automatically escapes message content

### Testing

**Test Users:**
```javascript
// Seed users with cards
npm run seed:users

// Test accounts:
alice@gmail.com / password123
dave@gmail.com / password123
carol@gmail.com / password123
```

**Manual Test Flow:**
1. Log in as Alice
2. Click "Message Seller" on a card owned by Dave
3. Send a message to Dave
4. Log in as Dave (in another browser/incognito)
5. Check `/messages` - should see Alice's message in real-time
6. Reply to Alice
7. Both users should see messages instantly

## 🗃️ Firebase Collections

- **`cards`** - Card data (cert_number, images, PSA grade, etc.)
- **`api_cache`** - Cached PSA API responses (30min TTL)
- **`users`** - User accounts (email, hashed password)
- **`conversations`** - Chat conversations between buyers and sellers
- **`messages`** - Individual chat messages with read status
=======
Portfolio value = sum of `average_sell_price` for all user's active listings.

## 🗃️ Firebase Collections

- **`cards`** - Card metadata, PSA grades, prices
- **`users`** - User accounts with JWT auth
- **`users/{id}/listings`** - User's card listings
- **`users/{id}/portfolio_history`** - Daily portfolio snapshots
- **`conversations`** - Chat conversations
- **`messages`** - Chat messages
- **`api_cache`** - Cached API responses (30min TTL)
>>>>>>> 7d3f435e

## 🛠️ Available Scripts

### Backend
```bash
npm run dev             # Start dev server with nodemon
npm start               # Start production server
npm run seed:users      # Sync cards to Firebase
npm run seed:history    # Backfill 100 days portfolio data
npm run update:prices   # Update prices + create daily snapshot
```

### Frontend
```bash
npm run dev      # Start dev server
npm run build    # Build for production
npm run preview  # Preview build
```

## 💰 Update Card Prices

Automatically updates card prices from Pokemon TCG API and creates daily portfolio snapshots.

### What It Does
1. Fetches all cards from Firebase
2. Maps PSA set names to TCG API set IDs
3. Fetches market prices (holofoil → reverseHolo → normal)
4. Updates `average_sell_price` on each card
5. **Creates daily portfolio snapshot** for all users

### Usage
```bash
cd backend
npm run update:prices
```

### Set Mappings
Add mappings in `backend/src/scripts/updateCardPrices.js`:
```javascript
const SET_NAME_TO_ID = {
  'PRISMATIC EVOLUTIONS': 'sv8pt5',
  'BLACK STAR PROMO': 'svp',
  'YOUR SET NAME': 'set-id',
};
```

## 📂 Project Structure

```
pokejsonball/
├── backend/
│   ├── src/
│   │   ├── routes/            # API endpoints
│   │   │   ├── auth.js        # Authentication routes
│   │   │   ├── cardsFirebase.js  # Card routes
<<<<<<< HEAD
│   │   │   ├── cardsV2.js     # Alternative card routes
│   │   │   ├── certs.js       # Admin cert routes
│   │   │   ├── chat.js        # Chat/messaging routes
│   │   │   └── users.js       # User routes
│   │   ├── models/            # Database models
│   │   │   ├── Conversation.js  # Conversation Firestore operations
│   │   │   └── Message.js     # Message Firestore operations
=======
│   │   │   ├── chat.js        # Chat system routes
│   │   │   ├── portfolio.js   # Portfolio history API
│   │   │   ├── users.js       # User routes
│   │   │   └── wallet.js      # Wallet routes
│   │   ├── models/            # Data models
│   │   │   ├── Conversation.js
│   │   │   └── Message.js
>>>>>>> 7d3f435e
│   │   ├── services/          # Business logic
│   │   │   ├── firebase.js    # Firebase client
│   │   │   ├── firebaseDb.js  # Firestore operations
│   │   │   ├── pokemonTCGService.js  # Pokemon TCG API
│   │   │   └── psaService.js  # PSA API integration
│   │   ├── middleware/        # Express middleware
│   │   │   ├── auth.js        # JWT & Socket.IO authentication
│   │   │   └── adminAuth.js   # Admin authorization
│   │   ├── scripts/           # Utility scripts
│   │   │   ├── updateCardPrices.js      # Price updates + snapshots
│   │   │   └── seedPortfolioHistory.js  # Backfill historical data
│   │   ├── seed/              # Database seeding
│   │   │   └── seedUsers.js   # Sync cards to Firebase
<<<<<<< HEAD
│   │   ├── scripts/           # Utility scripts
│   │   │   └── updateCardPrices.js  # Update card prices from TCG API
│   │   ├── socketRefactored.js  # Socket.IO real-time chat server
│   │   ├── app.js             # Express app setup
│   │   └── db.js              # Database connection
=======
│   │   ├── socketRefactored.js
│   │   └── app.js             # Express app setup
>>>>>>> 7d3f435e
│   └── package.json
│
├── frontend/
│   ├── src/
│   │   ├── components/        # Reusable components
│   │   │   ├── CardGrid.vue   # Grid layout for cards
│   │   │   ├── ChatWindow.vue # Chat interface
│   │   │   ├── PortfolioChart.vue   # TradingView chart
│   │   │   ├── CertCard.vue   # Individual cert card
│   │   │   ├── CertGrid.vue   # Grid for certs
│   │   │   ├── ChatWindow.vue # Real-time chat window
│   │   │   ├── ListingCard.vue  # Card listing item
│   │   │   └── Navbar.vue     # Navigation bar (with notification badge)
│   │   ├── pages/             # Page components
│   │   │   ├── LandingPage.vue   # Home page (with "Message Seller")
│   │   │   ├── About.vue      # About page
│   │   │   ├── CardDetail.vue # Card detail view
│   │   │   ├── Certs.vue      # Admin cert gallery
│   │   │   ├── Community.vue  # Community page
│   │   │   ├── Messages.vue   # Chat messages page
│   │   │   ├── Login.vue      # Login page
│   │   │   ├── Messages.vue   # Chat/messaging page
│   │   │   ├── SignUp.vue     # Signup page
│   │   │   ├── Portfolio.vue  # User portfolio
│   │   │   └── Profile.vue    # User profile with portfolio chart
│   │   ├── composables/       # Vue composables
<<<<<<< HEAD
│   │   │   ├── useChatRefactored.js  # Chat logic and Socket.IO
│   │   │   ├── useGlobalNotifications.js  # Message notifications
│   │   │   └── usePSADetails.js  # PSA data fetching
=======
│   │   │   ├── usePSADetails.js  # PSA data fetching
│   │   │   ├── useChatRefactored.js
│   │   │   └── useGlobalNotifications.js
>>>>>>> 7d3f435e
│   │   ├── utils/             # Helper functions
│   │   │   ├── api.js         # API client
│   │   │   ├── auth.js        # Auth helpers (getCurrentUser, getAuthToken)
│   │   │   └── imageProxy.js  # Image proxy helper
│   │   ├── router/            # Vue Router config
│   │   │   └── index.js
│   │   └── main.js
│   └── package.json
│
└── README.md
```

## 🎯 Tech Stack

### Frontend
- **Framework**: Vue 3 (Composition API)
- **Routing**: Vue Router 4
- **Styling**: Tailwind CSS
- **Build Tool**: Vite
<<<<<<< HEAD
- **HTTP Client**: Fetch API
- **Real-time**: Socket.IO Client
=======
- **HTTP Client**: Axios
- **Real-time**: Socket.IO Client
- **Charts**: TradingView Lightweight Charts
>>>>>>> 7d3f435e

### Backend
- **Runtime**: Node.js
- **Framework**: Express.js
- **Real-time**: Socket.IO
- **Database**: Firebase Firestore
- **Real-time**: Socket.IO (WebSockets)
- **Authentication**: JWT (JSON Web Tokens)
- **Password Hashing**: bcrypt
- **External APIs**: PSA API, Pokemon TCG API

## 🐛 Troubleshooting

| Problem | Solution |
|---------|----------|
<<<<<<< HEAD
| Port 3001 already in use | Kill the process: `lsof -ti:3001 \| xargs kill -9` |
| JWT_SECRET error | Add `JWT_SECRET=...` to `backend/.env` |
| No cards showing up | Run `npm run seed:users` in backend folder |
| Admin access denied | Add your email to `backend/src/config/admins.js` |
| Firebase error | Verify Firebase credentials in `backend/.env` |
| CORS errors on images | Images are proxied through `/api/proxy-image` |
| API rate limits | Cached responses reduce API calls (30min TTL) |
| **Chat messages not appearing** | Check Socket.IO connection in browser console; ensure JWT token is valid |
| **"Invalid Date" in messages** | Clear browser cache and refresh; timestamps are now ISO strings |
| **Duplicate conversations** | Log out and log back in to refresh user ID after running `seed:users` |
| **WebSocket connection fails** | Ensure backend is running on port 3001; check `FRONTEND_URL` in `.env` |
| **Firestore index error** | Click the Firebase Console link in the error message to create index |
=======
>>>>>>> 7d3f435e

| Port 3001 in use | `lsof -ti:3001 \| xargs kill -9` |
| JWT_SECRET error | Add to `backend/.env` |
| No cards | Run `npm run seed:users` |
| No portfolio data | Run `npm run seed:history` |
| Admin denied | Add email to `backend/src/config/admins.js` |
| Firebase error | Check credentials in `backend/.env` |
| Chat not working | Check Socket.IO connection; verify JWT token |
| WebSocket fails | Ensure backend on port 3001; check `FRONTEND_URL` |
| Firestore index error | Click Firebase Console link to create index |
| Chart not showing | Install `lightweight-charts`: `npm i lightweight-charts` |

## 🔒 Security

- JWT authentication with bcrypt password hashing
- Admin email whitelist
- CORS protection
- Socket.IO authentication
- Input validation

## 🚀 Deployment

**Frontend:** `npm run build` → Deploy `dist/` to Vercel/Netlify  
**Backend:** PM2 process manager → Deploy to Heroku/Railway  
**Database:** Firebase Firestore (already cloud-hosted)

## 🤝 Contributing

Follow [Conventional Commits](https://www.conventionalcommits.org/):
```bash
feat(portfolio): add chart filters
fix(chat): resolve notification bug
docs(readme): update setup guide
```

**Branch naming:** `type/description` (e.g., `feature/portfolio-charts`, `fix/chat-bug`)

## 📝 License

MIT License

---

**Questions?** Check troubleshooting or open a GitHub issue.<|MERGE_RESOLUTION|>--- conflicted
+++ resolved
@@ -5,13 +5,10 @@
 ## 🌟 Key Features
 
 - **19 PSA-Certified Eeveelution Cards** - Real certification numbers and high-res images
-<<<<<<< HEAD
 - **Real-time Chat System** - Socket.IO powered messaging between buyers and sellers
-=======
 - **Portfolio Growth Charts** - TradingView Lightweight Charts with historical data tracking
 - **Real-time Chat System** - Socket.IO powered messaging between buyers and sellers
 - **Price Updates** - Automatic card pricing from Pokemon TCG API
->>>>>>> 7d3f435e
 - **Admin-Protected Cert Gallery** - Email whitelist authentication for sensitive features
 - **Database-Driven Content** - All cards fetched from Firebase Firestore
 - **JWT Authentication** - Secure user signup and login
@@ -186,7 +183,6 @@
 }
 ```
 
-<<<<<<< HEAD
 ## 💬 Real-Time Chat & Messaging
 
 ### Overview
@@ -454,7 +450,6 @@
 - **`users`** - User accounts (email, hashed password)
 - **`conversations`** - Chat conversations between buyers and sellers
 - **`messages`** - Individual chat messages with read status
-=======
 Portfolio value = sum of `average_sell_price` for all user's active listings.
 
 ## 🗃️ Firebase Collections
@@ -466,7 +461,6 @@
 - **`conversations`** - Chat conversations
 - **`messages`** - Chat messages
 - **`api_cache`** - Cached API responses (30min TTL)
->>>>>>> 7d3f435e
 
 ## 🛠️ Available Scripts
 
@@ -522,7 +516,6 @@
 │   │   ├── routes/            # API endpoints
 │   │   │   ├── auth.js        # Authentication routes
 │   │   │   ├── cardsFirebase.js  # Card routes
-<<<<<<< HEAD
 │   │   │   ├── cardsV2.js     # Alternative card routes
 │   │   │   ├── certs.js       # Admin cert routes
 │   │   │   ├── chat.js        # Chat/messaging routes
@@ -530,7 +523,6 @@
 │   │   ├── models/            # Database models
 │   │   │   ├── Conversation.js  # Conversation Firestore operations
 │   │   │   └── Message.js     # Message Firestore operations
-=======
 │   │   │   ├── chat.js        # Chat system routes
 │   │   │   ├── portfolio.js   # Portfolio history API
 │   │   │   ├── users.js       # User routes
@@ -538,7 +530,6 @@
 │   │   ├── models/            # Data models
 │   │   │   ├── Conversation.js
 │   │   │   └── Message.js
->>>>>>> 7d3f435e
 │   │   ├── services/          # Business logic
 │   │   │   ├── firebase.js    # Firebase client
 │   │   │   ├── firebaseDb.js  # Firestore operations
@@ -552,16 +543,13 @@
 │   │   │   └── seedPortfolioHistory.js  # Backfill historical data
 │   │   ├── seed/              # Database seeding
 │   │   │   └── seedUsers.js   # Sync cards to Firebase
-<<<<<<< HEAD
 │   │   ├── scripts/           # Utility scripts
 │   │   │   └── updateCardPrices.js  # Update card prices from TCG API
 │   │   ├── socketRefactored.js  # Socket.IO real-time chat server
 │   │   ├── app.js             # Express app setup
 │   │   └── db.js              # Database connection
-=======
 │   │   ├── socketRefactored.js
 │   │   └── app.js             # Express app setup
->>>>>>> 7d3f435e
 │   └── package.json
 │
 ├── frontend/
@@ -588,15 +576,12 @@
 │   │   │   ├── Portfolio.vue  # User portfolio
 │   │   │   └── Profile.vue    # User profile with portfolio chart
 │   │   ├── composables/       # Vue composables
-<<<<<<< HEAD
 │   │   │   ├── useChatRefactored.js  # Chat logic and Socket.IO
 │   │   │   ├── useGlobalNotifications.js  # Message notifications
 │   │   │   └── usePSADetails.js  # PSA data fetching
-=======
 │   │   │   ├── usePSADetails.js  # PSA data fetching
 │   │   │   ├── useChatRefactored.js
 │   │   │   └── useGlobalNotifications.js
->>>>>>> 7d3f435e
 │   │   ├── utils/             # Helper functions
 │   │   │   ├── api.js         # API client
 │   │   │   ├── auth.js        # Auth helpers (getCurrentUser, getAuthToken)
@@ -616,14 +601,11 @@
 - **Routing**: Vue Router 4
 - **Styling**: Tailwind CSS
 - **Build Tool**: Vite
-<<<<<<< HEAD
 - **HTTP Client**: Fetch API
 - **Real-time**: Socket.IO Client
-=======
 - **HTTP Client**: Axios
 - **Real-time**: Socket.IO Client
 - **Charts**: TradingView Lightweight Charts
->>>>>>> 7d3f435e
 
 ### Backend
 - **Runtime**: Node.js
@@ -639,7 +621,6 @@
 
 | Problem | Solution |
 |---------|----------|
-<<<<<<< HEAD
 | Port 3001 already in use | Kill the process: `lsof -ti:3001 \| xargs kill -9` |
 | JWT_SECRET error | Add `JWT_SECRET=...` to `backend/.env` |
 | No cards showing up | Run `npm run seed:users` in backend folder |
@@ -652,8 +633,6 @@
 | **Duplicate conversations** | Log out and log back in to refresh user ID after running `seed:users` |
 | **WebSocket connection fails** | Ensure backend is running on port 3001; check `FRONTEND_URL` in `.env` |
 | **Firestore index error** | Click the Firebase Console link in the error message to create index |
-=======
->>>>>>> 7d3f435e
 
 | Port 3001 in use | `lsof -ti:3001 \| xargs kill -9` |
 | JWT_SECRET error | Add to `backend/.env` |
